0) Install dfits or dfitspy (or any other fits header parser utility).
The latter can be installed with: pip install dfitspy

1) Download:
	- dataset of interest + raw calibs
	- FOR IFS: Download additionally ALL darks from the following morning manually (i.e. as another request). This is because the ESO algorithm only download the darks with same DIT as the OBJECT observations, but not the ones for flats and other calibs.
	=> Place all files in a folder named 'raw'

2) Uncompress all *.Z files

3) cd in the 'raw' directory, and use dfits or dfitspy to list relevant header values to infer the strategy used during the observation (optionally check some raw images):
	3a) Using dfits and fitsort:
		dfits SPHER*.fits |fitsort DET.ID DET.SEQ1.DIT INS1.FILT.NAME INS1.OPTI2.NAME DPR.TYPE INS4.COMB.ROT
	Pro tip: make an alias in your ~/.bash_profile e.g. by adding:
	alias dfits_irdifs='dfits SPHER*.fits |fitsort DET.ID DET.SEQ1.DIT INS.COMB.IFLT INS1.FILT.NAME INS1.OPTI2.NAME DPR.TYPE INS4.COMB.ROT'
	then simply call dfits_irdifs whenever needed in a given directory.

	3b) If you've installed dfitspy, open an ipython session in your 'raw' directory and run:
		import dfitspy
		listfiles = dfitspy.get_files(['all'])
		listkeys = ['HIERARCH ESO DET ID', 'HIERARCH ESO DET SEQ1 DIT', 'HIERARCH ESO INS1 FILT NAME', 'HIERARCH ESO INS1 OPTI2 NAME','HIERARCH ESO DPR TYPE' ,'HIERARCH ESO INS4 COMB ROT', 'HIERARCH ESO INS COMB IFLT']
		fitsort = dfitspy.dfitsort(listfiles, listkeys)
		dfitspy.dfitsort_view(fitsort)
	
4) Make a copy of example JSON parameter files (in vcal_sphere/example) and place them into another directory (any directory but 'raw' you created above!), then adapt them for your data:
	a) calibration (flat-fielding, sky subtraction, in addition for IFS: detector-level bad pixel correction, wavelength calibration, spectral cube creation)  
	b) preprocessing (bad pixel correction, centering, bad frame removal, ADI cube creation, derotation angle calculation)
	c) post-processing (median-ADI; PCA-ADI full/ann; PCA-SADI/PCA-ASDI for IFS)
Description of each parameter is provided in the relevant MANUAL txt files.

<<<<<<< HEAD
5) Run VCAL:
	- cd in the directory with your adapted JSON parameter files, 
	- open an ipython/jupyter notebook session
	- import and run vcal functions, calling the relevant parameter files:
		a) For calibration, e.g.:
			from vcal import calib
			calib('VCAL_params_calib.json')
		b) For pre-processing of IRDIS data, e.g.:
			from vcal import preproc_IRDIS
			calib('VCAL_params_preproc_IRDIS.json', 'VCAL_params_calib.json')
		c) For post-processing of IRDIS data, e.g.:
			from vcal import postproc_IRDIS
			calib('VCAL_params_postproc_IRDIS.json', 'VCAL_params_preproc_IRDIS.json', 'VCAL_params_calib.json')
=======
5) Open an ipython/jupyter notebook session, import and run vcal functions, calling the relevant parameter files:
	a) For calibration, e.g.:
		from vcal.calib import calib
		calib('VCAL_params_calib.json')
	b) For pre-processing of IRDIS data, e.g.:
		from vcal.preproc import preproc_IRDIS
		preproc_IRDIS('VCAL_params_preproc_IRDIS.json', 'VCAL_params_calib.json')
	c) For post-processing of IRDIS data, e.g.:
		from vcal.postproc import postproc_IRDIS
		postproc_IRDIS('VCAL_params_postproc_IRDIS.json', 'VCAL_params_preproc_IRDIS.json', 'VCAL_params_calib.json')
>>>>>>> b66170b7

Pro tip: instead of ipython/jupyter sessions, consider making a bash script for automated reductions.


Warning: Different observations may have different specific issues that may have not been predicted for handling by the pipeline. Inspect intermediate files for diagnostic, and iterate on the requested reduction parameters in the JSON files.<|MERGE_RESOLUTION|>--- conflicted
+++ resolved
@@ -28,32 +28,20 @@
 	c) post-processing (median-ADI; PCA-ADI full/ann; PCA-SADI/PCA-ASDI for IFS)
 Description of each parameter is provided in the relevant MANUAL txt files.
 
-<<<<<<< HEAD
+
 5) Run VCAL:
 	- cd in the directory with your adapted JSON parameter files, 
 	- open an ipython/jupyter notebook session
 	- import and run vcal functions, calling the relevant parameter files:
 		a) For calibration, e.g.:
-			from vcal import calib
+			from vcal.calib import calib
 			calib('VCAL_params_calib.json')
 		b) For pre-processing of IRDIS data, e.g.:
-			from vcal import preproc_IRDIS
-			calib('VCAL_params_preproc_IRDIS.json', 'VCAL_params_calib.json')
+		f	from vcal.preproc import preproc_IRDIS
+			preproc_IRDIS('VCAL_params_preproc_IRDIS.json', 'VCAL_params_calib.json')
 		c) For post-processing of IRDIS data, e.g.:
-			from vcal import postproc_IRDIS
-			calib('VCAL_params_postproc_IRDIS.json', 'VCAL_params_preproc_IRDIS.json', 'VCAL_params_calib.json')
-=======
-5) Open an ipython/jupyter notebook session, import and run vcal functions, calling the relevant parameter files:
-	a) For calibration, e.g.:
-		from vcal.calib import calib
-		calib('VCAL_params_calib.json')
-	b) For pre-processing of IRDIS data, e.g.:
-		from vcal.preproc import preproc_IRDIS
-		preproc_IRDIS('VCAL_params_preproc_IRDIS.json', 'VCAL_params_calib.json')
-	c) For post-processing of IRDIS data, e.g.:
 		from vcal.postproc import postproc_IRDIS
-		postproc_IRDIS('VCAL_params_postproc_IRDIS.json', 'VCAL_params_preproc_IRDIS.json', 'VCAL_params_calib.json')
->>>>>>> b66170b7
+			postproc_IRDIS('VCAL_params_postproc_IRDIS.json', 'VCAL_params_preproc_IRDIS.json', 'VCAL_params_calib.json')
 
 Pro tip: instead of ipython/jupyter sessions, consider making a bash script for automated reductions.
 
