#! /usr/bin/env python

"""
Module with the preprocessing routine for SPHERE/IRDIS data.
"""

__author__ = 'V. Christiaens, J. Baird'
__all__ = ['preproc_IRDIS']

import ast
from astropy.stats import sigma_clipped_stats
import csv
import json
import matplotlib
from matplotlib import pyplot as plt
import numpy as np
import pandas as pd
import os
import pdb
from os.path import isfile, isdir#, join, dirname, abspath
from vip_hci.fits import open_fits, write_fits
from vip_hci.medsub import median_sub
from vip_hci.metrics import (peak_coordinates, normalize_psf, compute_stim_map,
                             compute_inverse_stim_map)
from vip_hci.preproc import (cube_fix_badpix_clump, cube_recenter_2dfit, cube_recenter_dft_upsampling, 
                             frame_shift, frame_rotate, cube_detect_badfr_pxstats, 
                             cube_detect_badfr_ellipticity, cube_detect_badfr_correlation, 
                             frame_crop, cube_recenter_satspots, cube_recenter_radon, 
                             cube_recenter_via_speckles, cube_crop_frames, check_pa_vector,
                             cube_shift, find_scal_vector, cube_derotate)
from vip_hci.specfit import find_nearest
from vip_hci.preproc.rescaling import _cube_resc_wave
from vip_hci.var import (frame_center, fit_2dmoffat, get_annulus_segments,
<<<<<<< HEAD
                         mask_circle, frame_filter_lowpass)
from ..utils import cube_recenter_bkg, fit2d_bkg_pos, interpolate_bkg_pos, set_backend

=======
                         mask_circle)
from ..utils import cube_recenter_bkg, fit2d_bkg_pos, interpolate_bkg_pos, set_backend#, circ_interp
>>>>>>> d826f600

from vcal import __path__ as vcal_path

#**************************** PARAMS TO BE ADAPTED ****************************  

def preproc_IRDIS(params_preproc_name='VCAL_params_preproc_IRDIS.json', 
                  params_calib_name='VCAL_params_calib.json'):
    """
    Preprocessing of SPHERE/IRDIS data using preproc parameters provided in 
    json file.
    
    Parameters:
    ***********
    params_preproc_name: str, opt
        Full path + name of the json file containing preproc parameters.
    params_calib_name: str, opt
        Full path + name of the json file containing calibration parameters.
        
    Returns:
    ********
    None. All preprocessed products are written as fits files, and can then be 
    used for post-processing.
    
    """
    matplotlib.style.use('default')
    with open(params_preproc_name, 'r') as read_file_params_preproc:
        params_preproc = json.load(read_file_params_preproc)
    with open(params_calib_name, 'r') as read_file_params_calib:
        params_calib = json.load(read_file_params_calib)
        
    with open(vcal_path[0] + "/instr_param/sphere_filt_spec.json", 'r') as filt_spec_file:
        filt_spec = json.load(filt_spec_file)[params_calib['comb_iflt']]  # Get infos of current filters combinaison
    with open(vcal_path[0] + "/instr_param/sphere.json", 'r') as instr_param_file:
        instr_cst = json.load(instr_param_file)
    
    path = params_calib['path'] #"/Volumes/Val_stuff/VLT_SPHERE/J1900_3645/" # parent path
    path_irdis = path+"IRDIS_reduction/"
    inpath = path_irdis+"1_calib_esorex/fits/"
    nd_filename = vcal_path[0] + "/../Static/SPHERE_CPI_ND.dat" # FILE WITH TRANSMISSION OF NEUTRAL DENSITY FILTER

    # OBS
    coro = params_preproc['coro']  # whether the observations were coronagraphic or not
    coro_sz = params_preproc.get('coro_sz',8)  # if coronagraphic, provide radius of the coronagraph in pixels (check header for size in mas and convert)
    #dit_irdis = 64.      # read later from header
    #dit_psf_irdis = 4.   # read later from header
    
    # Parts of pipeline to be run/overwritten
    to_do = params_preproc['to_do'] # parts of pre-processing to be run. 
    #1. crop odd + bad pix corr
    #   a. with provided mask (static) => iterative because clumps
    #   b. sigma filtering (cosmic rays) => non-iterative
    #2. Recentering
    #3. Make first master cube + derot angles calculation
    #4. anamorphism correction + final ADI cube writing
    #5. fine recentering based on bkg star (if relevant)
    #6. bad frame rejection
    #   a. Plots before rejection
    #   b. Rejection
    #   c. Plots after rejection
    #7. final PSF cube + FWHM + unsat flux (PSF)
    #   a. Gaussian
    #   b. Airy
    #8. Subtract satspots if 'CENTER' used as object (e.g. if OBJ is a ref cube)
    #9. final ADI cube (bin+crop)
    #10. Calculate scale factors (if DBI)

    overwrite = params_preproc.get('overwrite',[1]*10)   # list of bools corresponding to parts of pre-processing to be run again even if files already exist. Same order as to_do
    debug = params_preproc['debug']           # whether to print more info - useful for debugging
    save_space = params_preproc['save_space'] # whether to progressively delete intermediate products as new products are calculated (can save space but will make you start all over from the beginning in case of bug)
    plot = params_preproc['plot']             # whether to plot additional info (evo of: Strehl, cross-corr level, airmass, flux)
    verbose = params_preproc['verbose']
    plot_obs_cond = params_preproc.get('plot_obs_cond',False)
    
    if debug:
        set_backend()
    
    # Preprocessing options
    rec_met = params_preproc['rec_met']    # recentering method. choice among {"gauss_2dfit", "moffat_2dfit", "dft_nn", "satspots", "radon", "speckle"} # either a single string or a list of string to be tested. If not provided will try both gauss_2dfit and dft. Note: "nn" stand for upsampling factor, it should be an integer (recommended: 100)
    rec_met_psf = params_preproc['rec_met_psf']
    
    # if recentering by satspots provide here a tuple of 4 tuples:  top-left, top-right, bottom-left and bottom-right spots
    xy_spots = params_preproc.get('xy_spots',[])    
    if "xy_spots" in filt_spec.keys() : xy_spots = filt_spec["xy_spots"]    
    sigfactor = params_preproc.get('sigfactor',3)
    
    badfr_crit_names = params_preproc['badfr_crit_names']
    badfr_crit_names_psf = params_preproc['badfr_crit_names_psf']
    badfr_crit = params_preproc['badfr_crit']
    badfr_crit_psf = params_preproc['badfr_crit_psf']
    bad_fr_idx = params_preproc.get('bad_fr_idx',[[],[],[]])   # list of bad indices of science cube images (to force discarding those frames)
    
    #******************** PARAMS LIKELY GOOD AS DEFAULT ***************************  
    instr = params_calib['instr'] # instrument name in file name
    # First run  dfits *.fits |fitsort DET.SEQ1.DIT INS1.FILT.NAME INS1.OPTI2.NAME DPR.TYPE INS4.COMB.ROT
    # then adapt below
    filters = filt_spec['filters'] #DBI filters
    filters_lab = ['_left','_right'] # should be hard-coded because not an option in calib
    lbdas = np.array( filt_spec['lbda'] ) # get lamba(s) assosiated with filter(s)
    #n_z = lbdas.shape[0]
    diam = instr_cst['diam']
    plsc = np.array(instr_cst['plsc']) #0.01227 #arcsec/pixel

    # Systematic errors (cfr. Maire et al. 2016)
    pup_off = instr_cst.get('pup_off',135.99) #=-0.11de d dg  ## !!! MANUAL IS WRONG ACCORDING TO ALICE: should be +135.99 (in particular if TN = -1.75)
    TN = instr_cst.get('TN',-1.75) # pm0.08 deg
    ifs_off = instr_cst.get('ifs_off',0)            # for ifs data: -100.48 pm 0.13 deg # for IRDIS: 0
    scal_x_distort = instr_cst.get('scal_x_distort',1.0)      # for IFS: 1.0059
    scal_y_distort = instr_cst.get('scal_y_distort',1.0062) # for IFS: 1.0011
    mask_scal = params_preproc.get('mask_scal',[0.15,0])
    if isinstance(mask_scal,str):
        pass
    elif not isinstance(mask_scal, (tuple,list)):
        raise TypeError("mask_scal can only be str, tuple or list")
    elif len(mask_scal)!=2:
        raise TypeError("if a tuple/list, mask_scal should have 2 elements")

    # preprocessing options
    idx_test_cube = params_preproc.get('idx_test_cube', [0,0,0])                                            # if rec_met is list: provide index of test cube (should be the most tricky one) where all methods will be tested => best method should correspond min(stddev of shifts)
    #idx_test_cube_psf = params_preproc['']                                    # id as above for psf
    cen_box_sz = params_preproc.get('cen_box_sz',[31,71,31])                   # size of the subimage for 2d fit, for OBJ, PSF and CEN
    true_ncen = params_preproc['true_ncen']                                               # number of points in time to use for interpolation of center location in OBJ cubes based on location inferred in CEN cubes. Min value: 2 (set to 2 even if only 1 CEN cube available). Important: this is not necessarily equal to the number of CEN cubes (e.g. if there are 3 CEN cubes, 2 before the OBJ sequence and 1 after, true_ncen should be set to 2, not 3)
    #norm_per_s = params_preproc['']                                            # if True, divide all frames by respective dit => have all fluxes in adu/s
    template_strehl = params_preproc['template_strehl']
    distort_corr = params_preproc.get('distort_corr',1)                                # whether to correct manually for distortion (anamorphism) or not
    bp_crop_sz = params_preproc.get('bp_crop_sz',801)                                          #823 # 361 => 2.25'' radius; but better to keep it as large as possible and only crop before post-processing. Here we just cut the useless edges (100px on each side)
    bp_crop_sz_psf = params_preproc.get('bp_crop_sz_psf',801)   
    final_crop_sz = params_preproc['final_crop_sz']                                          #823 # 361 => 2.25'' radius; but better to keep it as large as possible and only crop before post-processing. Here we just cut the useless edges (100px on each side)
    final_crop_sz_psf = params_preproc['final_crop_sz_psf']                                       # 51 => 0.25'' radius (~3.5 FWHM)
    psf_model = params_preproc.get('psf_model','moff')                                       #'airy' #model to be used to measure FWHM and flux. Choice between {'gauss', 'moff', 'airy'}
    separate_trim = params_preproc.get('separate_trim', True)                                        # whether to separately trim K1 and K2. If False, will only trim based on the K1 frames
    bin_fac = params_preproc.get('bin_fac',1)                                      # binning factors for final cube. If the cube is not too large, do not bin.
    approx_xy_bkg = params_preproc.get('approx_xy_bkg',0)                          # approx bkg star position in full ADI frame obtained after rough centering 
    snr_thr_bkg = params_preproc.get('snr_thr_bkg',5)                              # SNR threshold for the bkg star: only frames where the SNR is above that threshold are used to find bkg star position 
    good_cen_idx = params_preproc.get('good_cen_idx', None) # good indices of center cubes (to be used for fine centering)
    bin_fit = params_preproc.get('bin_fit',1)
    convolve_bkg = params_preproc.get('convolve_bkg',1)
    
    if isinstance(separate_trim,str):
        trim_ch=filters.index(separate_trim)
    else:
        trim_ch=0
    
    # output names
    label_test = params_preproc.get('label_test', '')
    outpath = path_irdis+"2_preproc_vip{}/".format(label_test)
    use_cen_only = params_preproc.get('use_cen_only', 0)
    final_cubename = params_preproc.get('final_cubename', 'final_cube')
    final_anglename = params_preproc.get('final_anglename', 'final_derot_angles')
    final_psfname = params_preproc.get('final_psfname', 'final_psf_med')
    final_fluxname = params_preproc.get('final_fluxname','final_flux')
    final_fwhmname = params_preproc.get('final_fwhmname','final_fwhm')
    final_scalefac_name = params_preproc.get('final_scalefacname', 'final_scale_fac')
    # norm output names
    if final_cubename.endswith(".fits"):
        final_cubename = final_cubename[:-5]
    if final_anglename.endswith(".fits"):
        final_anglename = final_anglename[:-5]
    if final_psfname.endswith(".fits"):
        final_psfname = final_psfname[:-5]
    if final_fluxname.endswith(".fits"):
        final_fluxname = final_fluxname[:-5]
    if final_scalefac_name.endswith(".fits"):
        final_scalefac_name = final_scalefac_name[:-5]
    final_cubename_norm = final_cubename+"_norm"
    final_psfname_norm = final_psfname+"_norm"
    
    
    ###### DO NOT CHANGE BELOW THIS LINE UNLESS YOU KNOW WHAT YOU'RE DOING ######

    # STRUCTURE:
    #1. crop odd + bad pix corr
    #   a. with provided mask (static) => iterative because clumps
    #   b. sigma filtering (cosmic rays) => non-iterative
    #2. Recenter
    #3. final crop
    #4. combine all cropped cubes + compute derot_angles [bin if requested]
    #5. fine recentering based on bkg star (if relevant)
    #6. bad frame rejection
    #   a. Plots before rejection
    #   b. Rejection
    #   c. Plots after rejection
    #7. final PSF cube + FWHM + unsat flux (PSF)
    #   a. Gaussian
    #   b. Airy
    #8. temporal binning of ADI cube
    #9. anamorphism correction + final ADI cube writing
    
    
    # List of OBJ and PSF files
    dico_lists = {}
    reader = csv.reader(open(path+'dico_files.csv', 'r'))
    for row in reader:
         dico_lists[row[0]] = ast.literal_eval(row[1])
        
    # SEPARATE LISTS FOR OBJ AND PSF
    OBJ_IRDIS_list = dico_lists['sci_list_irdis']
    PSF_IRDIS_list = dico_lists['psf_list_irdis']
    CEN_IRDIS_list = dico_lists['cen_list_irdis']   
    OBJ_IRDIS_list = [name[:-5] for name in OBJ_IRDIS_list]
    PSF_IRDIS_list = [name[:-5] for name in PSF_IRDIS_list]
    CEN_IRDIS_list = [name[:-5] for name in CEN_IRDIS_list]
    
    nobj = len(OBJ_IRDIS_list)
    npsf = len(PSF_IRDIS_list)
    ncen = len(CEN_IRDIS_list)
    
    obj_psf_list = [OBJ_IRDIS_list]
    labels = ['']
    labels2 = ['obj']
    final_crop_szs = [final_crop_sz]
      
    if npsf>0:
        obj_psf_list.append(PSF_IRDIS_list)
        labels.append('_psf')
        labels2.append('psf')
        final_crop_szs.append(final_crop_sz_psf)
    if ncen>0:
        obj_psf_list.append(CEN_IRDIS_list)
        labels.append('_cen')
        labels2.append('cen')
        final_crop_szs.append(final_crop_sz)
    
    #if len(prefix) == 3:
    #    CEN_IRDIS_list = [x[:-5] for x in os.listdir(inpath) if x.startswith(prefix[2])]  # don't include ".fits"
    #    CEN_IRDIS_list.sort()
    #    ncen = len(CEN_IRDIS_list)
    #    obj_psf_list.append(CEN_IRDIS_list)
    #    labels.append('_cen')
    #    labels2.append('cen')
    #    final_crop_szs.append(final_crop_sz) # add the same crop for CEN as for OBJ
    
    if isinstance(plsc, float):
        plsc_med = plsc
    else:
        plsc_med = np.median(plsc)
    resel = lbdas*0.206265/(plsc*diam)
    print("Resel:")
    for i in range(len(resel)):
         print("{:.2f} px ({})".format(resel[i],filters[i]))
    max_resel = np.amax(resel)   
    
    if bool(to_do):
    
        if not isdir(outpath):
            os.system("mkdir "+outpath)
                
        # Extract info from example files
        if not use_cen_only:
            tmp, header = open_fits(inpath+OBJ_IRDIS_list[0]+'_left.fits', header=True)
        else:
            tmp, header = open_fits(inpath+CEN_IRDIS_list[0]+'_left.fits', header=True)
        ori_sz = tmp.shape[-1]
        ori_cy, ori_cx = frame_center(tmp[0])
        dit_irdis = float(header['EXPTIME'])
        #ndit_irdis = float(header['HIERARCH ESO DET NDIT'])
        #filt1 = header['HIERARCH ESO INS1 FILT NAME']
        #filt2 = header['HIERARCH ESO INS1 OPTI2 NAME']
        dits = [dit_irdis]
        #ndits = [ndit_irdis]
        
        if npsf > 0:
            _, header = open_fits(inpath+PSF_IRDIS_list[0]+'_left.fits', header=True)
            dit_psf_irdis = float(header['EXPTIME'])
            #ndit_psf_irdis = float(header['HIERARCH ESO DET NDIT'])
            dits.append(dit_psf_irdis)
            #ndits.append(ndit_psf_irdis)       
        if ncen > 0:
            _, header = open_fits(inpath+CEN_IRDIS_list[0]+'_left.fits', header=True)
            dit_cen_irdis = float(header['EXPTIME'])
            #ndit_cen_irdis = float(header['HIERARCH ESO DET NDIT'])
            dits.append(dit_cen_irdis)
            #ndits.append(ndit_cen_irdis)
    
        # COMBINED LISTS OF K1 and K2 (i.e. including OBJ AND PSF AND CEN, if any)
        all_files = os.listdir(inpath)
        file_list_K1 = [name[:-5] for name in all_files if (name.startswith(instr) and name.endswith("left.fits"))]
        file_list_K2 = [name[:-5] for name in all_files if (name.startswith(instr) and name.endswith("right.fits"))]    
        file_list_K1.sort()
        file_list_K2.sort()
        ncubes = len(file_list_K1)
        print("File list ({} cubes total): ".format(ncubes), file_list_K1)    
        file_lists = [file_list_K1,file_list_K2]
            
        
        # TRANSMISSION in case of a neutral density filter is used
        nd_filter_SCI = header['HIERARCH ESO INS4 FILT2 NAME'].strip()
        
        nd_file = pd.read_csv(nd_filename, sep = "   ", comment='#', engine="python",
                              header=None, names=['wavelength', 'ND_0.0', 'ND_1.0','ND_2.0', 'ND_3.5'])
        nd_wavelen = nd_file['wavelength']
        try:
            nd_transmission_SCI = nd_file[nd_filter_SCI]
        except:
            nd_transmission_SCI = [1]*len(nd_wavelen)
    
        if PSF_IRDIS_list :
            _, header = open_fits(inpath+PSF_IRDIS_list[0]+'_left.fits', header=True)
            #dit_psf_ifs = float(header['HIERARCH ESO DET SEQ1 DIT'])
            #ndit_psf_ifs = float(header['HIERARCH ESO DET NDIT'])
            nd_filter_PSF = header['HIERARCH ESO INS4 FILT2 NAME'].strip()
            try:
                nd_transmission_PSF = nd_file[nd_filter_PSF]
            except:
                nd_transmission_PSF = [1]*len(nd_wavelen)
                  
            nd_trans = [nd_transmission_SCI, nd_transmission_PSF, nd_transmission_SCI]
        else : nd_trans = [nd_transmission_SCI, None, nd_transmission_SCI]
        
        # Format xy_spots if provided
        if len(xy_spots) == len(lbdas):
            pass
        elif len(xy_spots) == 4: # i.e. just one set of 4 sat spot coordinates
            # assume it was provided for first wavelength
            cx_tmp = np.mean([xy_spots[i][0] for i in range(4)])
            cy_tmp = np.mean([xy_spots[i][1] for i in range(4)])
            dx = np.mean(np.array([xy_spots[0][0]-xy_spots[-1][0], xy_spots[2][0]-xy_spots[1][0]]))/2
            dy = np.mean(np.array([xy_spots[0][1]-xy_spots[-1][1], xy_spots[2][1]-xy_spots[1][1]]))/2
            r = np.sqrt(np.power(dx,2)+np.power(dy,2))
            thetas = []
            for i in range(4):
                thetas.append(np.arctan2(xy_spots[i][1]-cy_tmp,xy_spots[i][0]-cx_tmp))
                
            xy_spots_fin = [xy_spots]
            for l in range(1,len(lbdas)):
                new_xy_pos = []
                for i in range(4):
                    new_x = cx_tmp+r*(lbdas[l]/lbdas[0])*np.cos(thetas[i])
                    new_y = cy_tmp+r*(lbdas[l]/lbdas[0])*np.sin(thetas[i])             
                    new_xy_pos.append((new_x,new_y))
                xy_spots_fin.append(tuple(new_xy_pos))
            xy_spots = tuple(xy_spots_fin)
        
        #********************************* BPIX CORR ******************************       
        if 1 in to_do:
            ## OBJECT + PSF
            for fi, file_list in enumerate(file_lists):
                if fi==0:
                    str_idx=5
                else:
                    str_idx=6
                for ff, filename in enumerate(file_list):
                    if ff == 0:
                        full_output = True
                    else:
                        full_output = False
                    if not isfile(outpath+"{}_1bpcorr.fits".format(filename)) or overwrite[0]:
                        bp_crop_sz_tmp = bp_crop_sz
                        cube, header = open_fits(inpath+filename, header=True)
                        if filename[:-str_idx] in obj_psf_list[0] and use_cen_only:
                            continue
                        if npsf>0 :
                            if filename[:-str_idx] in obj_psf_list[1]:
                                bp_crop_sz_tmp = bp_crop_sz_psf 
                        if cube.shape[1]%2==0 and cube.shape[2]%2==0:
                            cube = cube[:,1:,1:]
                            header["NAXIS1"] = cube.shape[1]
                            header["NAXIS2"] = cube.shape[2]
                        if bp_crop_sz_tmp>0 and bp_crop_sz_tmp<cube.shape[1]:
                            cube = cube_crop_frames(cube,bp_crop_sz_tmp)
                        
                        cube = cube_fix_badpix_clump(cube, bpm_mask=None, cy=None, cx=None, fwhm=1.2*resel[fi], 
                                                     sig=6., protect_psf=False, verbose=full_output,
                                                     half_res_y=False, max_nit=10, full_output=full_output)
                        if full_output:
                            write_fits(outpath+filename+"_1bpcorr_bpmap.fits", cube[1], header=header) 
                            cube = cube[0]
                        write_fits(outpath+filename+"_1bpcorr.fits", cube, header=header)
            if save_space:
                os.system("rm {}*total.fits".format(inpath))
                    
    
        #******************************* RECENTERING ******************************
        # just set OBJ list as CEN list if only CEN matter
        if use_cen_only:
            obj_psf_list[0] = obj_psf_list[-1]
            OBJ_IRDIS_list = CEN_IRDIS_list
        if 2 in to_do:
            for fi, file_list in enumerate(obj_psf_list): ## OBJECT, then possibly PSF (but not CEN)
                if fi == 0:
                    negative=coro
                    rec_met_tmp = rec_met
                elif fi == 1:
                    negative=False
                    rec_met_tmp = rec_met_psf
                else : break # CEN
                if not file_list : break # If file_list is empty, which append when there is no psf/cen then we break.
                
                for ff, filt in enumerate(filters_lab):
                    if not isfile(outpath+"{}_2cen.fits".format(file_list[-1])) or overwrite[1]:
                        if isinstance(rec_met, list):
                            # PROCEED ONLY ON TEST CUBE
                            cube, header = open_fits(outpath+file_list[idx_test_cube[fi]]+filt+"_1bpcorr.fits", header=True)
                            n_fr=cube.shape[0]
                            std_shift = []
                            for ii in range(len(rec_met_tmp)):
                                if "2dfit" in rec_met_tmp[ii]:
                                    tmp = frame_filter_lowpass(np.median(cube,axis=0))
                                    y_max, x_max = np.unravel_index(np.argmax(tmp),tmp.shape)
                                    cy, cx = frame_center(tmp)
                                    cube, y_shifts, x_shifts = cube_recenter_2dfit(cube, xy=(int(x_max), int(y_max)), fwhm=1.2*resel[ff], subi_size=cen_box_sz[fi], model=rec_met_tmp[:-6],
                                                                               nproc=1, interpolation='lanczos4',
                                                                               offset=None, negative=negative, threshold=False,
                                                                               save_shifts=False, full_output=True, verbose=verbose,
                                                                               debug=False, plot=plot)
 
                                    std_shift.append(np.sqrt(np.std(y_shifts)**2+np.std(x_shifts)**2))
                                    if debug:
                                        write_fits(outpath+"TMP_test_cube_cen{}{}_{}.fits".format(labels[fi],filt,rec_met_tmp[ii]), cube)                                         
                                elif "dft" in rec_met_tmp[ii]:
                                    #1 rough centering with peak
                                    _, peak_y, peak_x = peak_coordinates(cube, fwhm=1.2*resel[ff], 
                                                                         approx_peak=None, 
                                                                         search_box=None,
                                                                         channels_peak=False)
                                    _, peak_yx_ch = peak_coordinates(cube, fwhm=1.2*resel[ff], 
                                                                     approx_peak=(peak_y, peak_x), 
                                                                     search_box=31,
                                                                     channels_peak=True)
                                    cy, cx = frame_center(cube[0])
                                    for zz in range(cube.shape[0]):
                                        cube[zz] = frame_shift(cube[zz], cy-peak_yx_ch[zz,0], cx-peak_yx_ch[zz,1])
                                    #2. alignment with upsampling
                                    cube, y_shifts, x_shifts = cube_recenter_dft_upsampling(cube, center_fr1=None, negative=negative,
                                                                                            fwhm=1.2*resel[ff], subi_size=cen_box_sz[fi], upsample_factor=int(rec_met_tmp[ii][4:]),
                                                                                            interpolation='lanczos4',
                                                                                            full_output=True, verbose=verbose, nproc=1,
                                                                                            save_shifts=False, debug=False, plot=plot)
                                    std_shift.append(np.sqrt(np.std(y_shifts)**2+np.std(x_shifts)**2))                                
                                    #3 final centering based on 2d fit
                                    cube_tmp = np.zeros([1,cube.shape[1],cube.shape[2]])
                                    cube_tmp[0] = np.median(cube,axis=0)
                                    _, y_shifts_tmp, x_shifts_tmp = cube_recenter_2dfit(cube_tmp, xy=None, fwhm=1.2*resel[ff], subi_size=cen_box_sz[fi], model='moff',
                                                                                nproc=1, interpolation='lanczos4',
                                                                                offset=None, negative=negative, threshold=False,
                                                                                save_shifts=False, full_output=True, verbose=True,
                                                                                debug=False, plot=plot)
                                    for zz in range(cube.shape[0]):
                                        cube[zz] = frame_shift(cube[zz], y_shifts_tmp[0], x_shifts_tmp[0])
                                    y_shifts = y_shifts+y_shifts_tmp[0]
                                    x_shifts = x_shifts+x_shifts_tmp[0]                                              
                                    if debug:
                                        write_fits(outpath+"TMP_test_cube_cen{}{}_{}.fits".format(labels[fi],filt,rec_met_tmp[ii]), cube)  
                                elif "satspots" in rec_met_tmp[ii]:
                                    if ncen == 0:
                                        raise ValueError("No CENTER file found. Cannot recenter based on satellite spots.")
                                    # INFER SHIFTS FROM CEN CUBES
                                    cen_cube_names = obj_psf_list[-1]
                                    mjd_cen = np.zeros(ncen)
                                    for cc in range(ncen):
                                        _, head_cc = open_fits(inpath+cen_cube_names[cc]+filters_lab[ff], header = True)
                                        cube_cen = open_fits(outpath+cen_cube_names[cc]+filters_lab[ff]+"_1bpcorr.fits")
                                        if cc==0:
                                            #n_frc=cube_cen.shape[0]
                                            y_shifts_cen_tmp = [] #np.zeros([ncen,n_frc])
                                            x_shifts_cen_tmp = [] #np.zeros([ncen,n_frc])
                                            y_shifts_cen_med = [] #np.zeros([ncen,n_frc])
                                            x_shifts_cen_med = [] #np.zeros([ncen,n_frc])
                                            y_shifts_cen_std = [] #np.zeros([ncen,n_frc])
                                            x_shifts_cen_std = [] #np.zeros([ncen,n_frc])
                                        mjd_cen[cc] = float(head_cc['MJD-OBS'])
                                        # SUBTRACT TEST OBJ CUBE (to easily find sat spots)
                                        if not use_cen_only:
                                            cube_cen -= np.median(cube,axis=0)
                                        diff = int((ori_sz-bp_crop_sz)/2)
                                        xy_spots_tmp = tuple([(xy_spots[ff][i][0]-diff,xy_spots[ff][i][1]-diff) for i in range(len(xy_spots[ff]))])
                                        _, y_tmp, x_tmp, _, _ = cube_recenter_satspots(cube_cen, xy_spots_tmp, 
                                                                                       subi_size=cen_box_sz[2], 
                                                                                       sigfactor=sigfactor, plot=plot,
                                                                                       fit_type='moff', lbda=None, 
                                                                                       debug=False, verbose=True, 
                                                                                       full_output=True)
                                        y_shifts_cen_tmp.append(y_tmp)
                                        x_shifts_cen_tmp.append(x_tmp)
                                        y_shifts_cen_med.append(np.median(y_tmp))
                                        x_shifts_cen_med.append(np.median(x_tmp))
                                        y_shifts_cen_std.append(np.std(y_tmp))
                                        x_shifts_cen_std.append(np.std(x_tmp))
                                    if not use_cen_only:
                                        # median combine results for all MJD CEN bef and all after SCI obs
                                        mjd = float(header['MJD-OBS']) # mjd of first obs 
                                        mjd_fin = mjd
                                        if true_ncen is None:
                                            unique_mjd_cen = mjd_cen.copy()
                                            y_shifts_cen = y_shifts_cen_med
                                            x_shifts_cen = x_shifts_cen_med
                                            y_shifts_cen_err = y_shifts_cen_std
                                            x_shifts_cen_err = x_shifts_cen_std
                                            true_ncen = ncen
                                        elif true_ncen > 4:
                                            unique_mjd_cen = mjd_cen.copy()
                                            y_shifts_cen = y_shifts_cen_med
                                            x_shifts_cen = x_shifts_cen_med
                                            y_shifts_cen_err = y_shifts_cen_std
                                            x_shifts_cen_err = x_shifts_cen_std
                                        else:
                                            if true_ncen > ncen:
                                                raise ValueError("Code not compatible with true_ncen > ncen")
                                            if true_ncen>2:
                                                _, header_fin = open_fits(inpath+OBJ_IRDIS_list[-1]+'_left.fits', header=True)
                                                mjd_fin = float(header_fin['MJD-OBS'])
                                            elif true_ncen>3:
                                                _, header_mid = open_fits(inpath+OBJ_IRDIS_list[int(nobj/2)]+'_left.fits', header=True)
                                                mjd_mid = float(header_mid['MJD-OBS'])
                                                                    
                                            unique_mjd_cen = np.zeros(true_ncen)  
                                            y_shifts_cen = np.zeros([true_ncen])
                                            x_shifts_cen = np.zeros([true_ncen])
                                            y_shifts_cen_err = np.zeros([true_ncen])
                                            x_shifts_cen_err = np.zeros([true_ncen])
                                            for cc in range(true_ncen):
                                                if cc == 0:
                                                    cond = mjd_cen < mjd
                                                elif cc == true_ncen-1:
                                                    cond = mjd_cen > mjd_fin
                                                elif cc == 1 and true_ncen == 3:
                                                    cond = (mjd_cen > mjd & mjd_cen < mjd_fin)
                                                elif cc == 1 and true_ncen == 4:
                                                    cond = (mjd_cen > mjd & mjd_cen < mjd_mid)
                                                else:
                                                    cond = (mjd_cen < mjd_fin & mjd_cen > mjd_mid)
                                                    
                                                unique_mjd_cen[cc] = np.median(mjd_cen[np.where(cond)])
                                                y_shifts_cen[cc] = np.median([y_shifts_cen_med[i] for i in range(len(y_shifts_cen_med)) if cond[i]])
                                                y_shifts_cen_err[cc] = np.std([y_shifts_cen_std[i]for i in range(len(y_shifts_cen_std)) if cond[i]])
                                                x_shifts_cen[cc] = np.median([x_shifts_cen_med[i] for i in range(len(x_shifts_cen_med)) if cond[i]])
                                                x_shifts_cen_err[cc] = np.std([x_shifts_cen_std[i]for i in range(len(x_shifts_cen_std)) if cond[i]])
        
                                                
                                        # APPLY THEM TO OBJ CUBES             
                                        ## interpolate based on cen shifts                                                     
                                        y_shifts = float(np.interp([mjd],unique_mjd_cen,y_shifts_cen))  
                                        x_shifts = float(np.interp([mjd],unique_mjd_cen,x_shifts_cen))
                                        cube = cube_shift(cube, y_shifts, x_shifts)                                                     
                                        std_shift.append(np.sqrt((y_shifts_cen_err)**2+(x_shifts_cen_err)**2))                                                     
#                                        if debug:
#                                            plt.show()
#                                            plt.plot(range(n_frc),y_shifts,'ro', label = 'shifts y')
#                                            plt.plot(range(n_frc),x_shifts,'bo', label = 'shifts x')
#                                            plt.show()
#                                            write_fits(outpath+"TMP_test_cube_cen{}_{}.fits".format(labels[fi],rec_met_tmp[ii]), cube)  
                                    
                                elif "radon" in rec_met_tmp[ii]:
                                    cube, y_shifts, x_shifts = cube_recenter_radon(cube, full_output=True, verbose=True, 
                                                                                   interpolation='lanczos4')
                                    std_shift.append(np.sqrt(np.std(y_shifts)**2+np.std(x_shifts)**2))                                                    
                                    if debug:
                                        write_fits(outpath+"TMP_test_cube_cen{}_{}.fits".format(labels[fi],rec_met_tmp[ii]), cube)  
                                elif "speckle" in rec_met_tmp[ii]:
                                    cube, x_shifts, y_shifts = cube_recenter_via_speckles(cube, cube_ref=None, alignment_iter=5,
                                                                                          gammaval=1, min_spat_freq=0.5, max_spat_freq=3,
                                                                                          fwhm=1.2*max_resel, debug=False, negative=negative,
                                                                                          recenter_median=False, subframesize=20,
                                                                                          interpolation='bilinear',
                                                                                          save_shifts=False, plot=plot)
                                    std_shift.append(np.sqrt(np.std(y_shifts)**2+np.std(x_shifts)**2))                                                           
                                    if debug:
                                        write_fits(outpath+"TMP_test_cube_cen{}_{}.fits".format(labels[fi],rec_met_tmp[ii]), cube)  
                                else:
                                    raise ValueError("Centering method not recognized")           
                                    
                            #infer best method from min(stddev of shifts)
                            std_shift = np.array(std_shift)
                            idx_min_shift = np.nanargmin(std_shift)
                            rec_met_tmp = rec_met_tmp[idx_min_shift]
                            if fi == 1:
                                rec_met_psf = rec_met_tmp[idx_min_shift] 
                            else:
                                rec_met = rec_met_tmp[idx_min_shift] 
                                
                            print("Best centering method for {}{}: {}".format(labels[fi],filt,rec_met_tmp))
                            print("Press c if satisfied. q otherwise")                   
                          #  pdb.set_trace()
                
                    if isinstance(rec_met_tmp, str):
                        final_y_shifts = []
                        final_x_shifts = []
                        final_y_shifts_std = []
                        final_x_shifts_std = []
                        for fn, filename in enumerate(file_list):
                            if ((fn>0 and fi==0) or fn>npsf-1) and use_cen_only:
                                continue
                            cube, header = open_fits(outpath+filename+filt+"_1bpcorr.fits", header=True)
                            n_fr=cube.shape[0]
                            if "2dfit" in rec_met_tmp:
                                tmp = frame_filter_lowpass(np.median(cube,axis=0))
                                y_max, x_max = np.unravel_index(np.argmax(tmp),tmp.shape)
                                cy, cx = frame_center(tmp)
                                cube, y_shifts, x_shifts = cube_recenter_2dfit(cube, xy=(int(x_max), int(y_max)), fwhm=1.2*resel[ff], subi_size=cen_box_sz[fi], model=rec_met_tmp[:-6],
                                                                           nproc=1, interpolation='lanczos4',
                                                                           offset=None, negative=negative, threshold=False,
                                                                           save_shifts=False, full_output=True, verbose=verbose,
                                                                           debug=False, plot=False)
                                                     
                            elif "dft" in rec_met_tmp:
                                #1 rough centering with peak
                                _, peak_y, peak_x = peak_coordinates(cube, fwhm=1.2*resel[ff], 
                                                                     approx_peak=None, 
                                                                     search_box=None,
                                                                     channels_peak=False)
                                _, peak_yx_ch = peak_coordinates(cube, fwhm=1.2*resel[ff], 
                                                                 approx_peak=(peak_y, peak_x), 
                                                                 search_box=31,
                                                                 channels_peak=True)
                                cy, cx = frame_center(cube[0])
                                for zz in range(cube.shape[0]):
                                    cube[zz] = frame_shift(cube[zz], cy-peak_yx_ch[zz,0], cx-peak_yx_ch[zz,1])
                                #2. alignment with upsampling
                                cube, y_shifts, x_shifts = cube_recenter_dft_upsampling(cube, center_fr1=None, negative=negative,
                                                                                        fwhm=4, subi_size=cen_box_sz[fi], 
                                                                                        upsample_factor=int(rec_met_tmp[4:]),
                                                                                        interpolation='lanczos4',
                                                                                        full_output=True, verbose=verbose, nproc=1,
                                                                                        save_shifts=False, debug=False, plot=plot)                              
                                #3 final centering based on 2d fit
                                cube_tmp = np.zeros([1,cube.shape[1],cube.shape[2]])
                                cube_tmp[0] = np.median(cube,axis=0)
                                _, y_shifts_tmp, x_shifts_tmp = cube_recenter_2dfit(cube_tmp, xy=None, fwhm=1.2*resel[ff], subi_size=cen_box_sz[fi], model='moff',
                                                                            nproc=1, interpolation='lanczos4',
                                                                            offset=None, negative=negative, threshold=False,
                                                                            save_shifts=False, full_output=True, verbose=verbose,
                                                                            debug=False, plot=plot)
                                for zz in range(cube.shape[0]):
                                    cube[zz] = frame_shift(cube[zz], y_shifts_tmp[0], x_shifts_tmp[0])
                                y_shifts = y_shifts+y_shifts_tmp[0]
                                x_shifts = x_shifts+x_shifts_tmp[0]
                            elif "satspots" in rec_met_tmp:
                                if fn==0:
                                    if ncen == 0:
                                        raise ValueError("No CENTER file found. Cannot recenter based on satellite spots.")
                                    # INFER SHIFTS FROM CEN CUBES
                                    cen_cube_names = obj_psf_list[-1]
                                    mjd_cen = np.zeros(ncen)
                                    for cc in range(ncen):
                                        ### first get the MJD time of each cube     
                                        _, head_cc = open_fits(inpath+cen_cube_names[cc]+filters_lab[ff], header = True)
                                        cube_cen = open_fits(outpath+cen_cube_names[cc]+filters_lab[ff]+"_1bpcorr.fits")
                                        nfr_tmp = cube_cen.shape[0]
                                        if cc==0:
                                            #n_frc=cube_cen.shape[0]
                                            y_shifts_cen_tmp = [] #np.zeros([ncen,n_frc])
                                            x_shifts_cen_tmp = [] #np.zeros([ncen,n_frc])
                                            y_shifts_cen_med = np.zeros([ncen])
                                            x_shifts_cen_med = np.zeros([ncen])
                                            y_shifts_cen_std = np.zeros([ncen])
                                            x_shifts_cen_std = np.zeros([ncen])
                                        mjd_cen[cc] = float(head_cc['MJD-OBS'])+(nfr_tmp*dits[-1]/2.)/(3600*24) # MJD-OBS corresponds to start of exposure
                                        # SUBTRACT NEAREST OBJ CUBE (to easily find sat spots)
                                        cube_cen_sub = cube_cen.copy()
                                        if not use_cen_only:
                                            mjd_all = []
                                            mjd_mean = []
                                            for fn_tmp, filename_tmp in enumerate(file_list):
                                                cube_tmp, head_tmp = open_fits(inpath+OBJ_IRDIS_list[fn_tmp]+filters_lab[ff], header = True)
                                                mjd_tmp = float(head_tmp['MJD-OBS'])
                                                mjd_tmp_list = [mjd_tmp+i*dit_irdis for i in range(cube_tmp.shape[0])]
                                                mjd_mean.append(np.mean(mjd_tmp_list))
                                                mjd_all.extend(mjd_tmp_list)
<<<<<<< HEAD
                                                mjd_mean.append(np.mean(mjd_tmp_list))
=======
>>>>>>> d826f600
                                            m_idx = find_nearest(mjd_mean,mjd_cen[cc])
                                            mjd_all=np.array(mjd_all)
                                            cube_near = open_fits(outpath+file_list[m_idx]+filt+"_1bpcorr.fits")
                                            cube_cen_sub -= np.median(cube_near,axis=0)
                                        diff = int((ori_sz-bp_crop_sz)/2)
                                        xy_spots_tmp = tuple([(xy_spots[ff][i][0]-diff,xy_spots[ff][i][1]-diff) for i in range(len(xy_spots[ff]))])
                                        cube_cen_sub, y_tmp, x_tmp, _, _ = cube_recenter_satspots(cube_cen_sub, xy_spots_tmp, subi_size=cen_box_sz[2], 
                                                                                         sigfactor=sigfactor, plot=plot,
                                                                                         fit_type='moff', lbda=None, 
                                                                                         debug=debug, verbose=verbose, 
                                                                                         full_output=True)
                                        y_shifts_cen_tmp.append(y_tmp)
                                        x_shifts_cen_tmp.append(x_tmp)
                                        y_shifts_cen_med[cc] = np.median(y_tmp)
                                        x_shifts_cen_med[cc] = np.median(x_tmp)
                                        y_shifts_cen_std[cc] = np.std(y_tmp)
                                        x_shifts_cen_std[cc] = np.std(x_tmp)
                                        write_fits(outpath+cen_cube_names[cc]+filters_lab[ff]+"_2cen_sub.fits", cube_cen_sub, header=head_cc)
                                        cube_cen = cube_shift(cube_cen, y_tmp, x_tmp)
                                        write_fits(outpath+cen_cube_names[cc]+filters_lab[ff]+"_2cen.fits", cube_cen, header=head_cc)
                                    
                                       # pdb.set_trace()
                                    #if not use_cen_only:
                                        # median combine results for all MJD CEN bef and all after SCI obs
                                    #cube, header_ini = open_fits(inpath+OBJ_IRDIS_list[fn]+'_left.fits', header=True)
                                    nfr_tmp = cube.shape[0]
                                    mjd = float(header['MJD-OBS'])+(nfr_tmp*dits[fi]/2.)/(3600*24) # mjd of first obs 
                                    mjd_fin = mjd
                                    if true_ncen is None:
                                        unique_mjd_cen = mjd_cen.copy()
                                        y_shifts_cen = y_shifts_cen_med
                                        x_shifts_cen = x_shifts_cen_med
                                        y_shifts_cen_err = y_shifts_cen_std
                                        x_shifts_cen_err = x_shifts_cen_std
                                        true_ncen = ncen
                                    elif true_ncen > 4:
                                        unique_mjd_cen = mjd_cen.copy()
                                        y_shifts_cen = y_shifts_cen_med
                                        x_shifts_cen = x_shifts_cen_med
                                        y_shifts_cen_err = y_shifts_cen_std
                                        x_shifts_cen_err = x_shifts_cen_std
                                    else:
                                        if true_ncen > ncen:
                                            raise ValueError("Code not compatible with true_ncen > ncen")
                                        if true_ncen>2:
                                            _, header_fin = open_fits(inpath+OBJ_IRDIS_list[-1]+'_left.fits', header=True)
                                            mjd_fin = float(header_fin['MJD-OBS'])
                                        elif true_ncen>3:
                                            _, header_mid = open_fits(inpath+OBJ_IRDIS_list[int(nobj/2)]+'_left.fits', header=True)
                                            mjd_mid = float(header_mid['MJD-OBS'])
                                                                
                                        unique_mjd_cen = np.zeros(true_ncen)  
                                        y_shifts_cen = np.zeros(true_ncen)
                                        x_shifts_cen = np.zeros(true_ncen)
                                        y_shifts_cen_err = np.zeros(true_ncen)
                                        x_shifts_cen_err = np.zeros(true_ncen)
                                        for cc in range(true_ncen):
                                            if cc == 0:
                                                cond = mjd_cen < mjd
                                            elif cc == true_ncen-1:
                                                cond = mjd_cen > mjd_fin
                                            elif cc == 1 and true_ncen == 3:
                                                cond = (mjd_cen > mjd & mjd_cen < mjd_fin)
                                            elif cc == 1 and true_ncen == 4:
                                                cond = (mjd_cen > mjd & mjd_cen < mjd_mid)
                                            else:
                                                cond = (mjd_cen < mjd_fin & mjd_cen > mjd_mid)
                                                
                                            unique_mjd_cen[cc] = np.median(mjd_cen[np.where(cond)])
                                            y_shifts_cen[cc] =np.median(y_shifts_cen_med[np.where(cond)])
                                            x_shifts_cen[cc] = np.median(x_shifts_cen_med[np.where(cond)])
                                            y_shifts_cen_err[cc] = np.std(y_shifts_cen_std[np.where(cond)])
                                            x_shifts_cen_err[cc] = np.std(x_shifts_cen_std[np.where(cond)])                             # SAVE UNCERTAINTY ON CENTERING
                                        unc_cen = np.sqrt(np.power(np.amax(y_shifts_cen_std),2)+np.power(np.amax(x_shifts_cen_std),2))
                                        write_fits(outpath+"Uncertainty_on_centering_sat_spots_px.fits", np.array([unc_cen]))
                                    if np.amax(x_shifts_cen_err)>3 or np.amax(y_shifts_cen_err)>3:
                                        msg = "Warning: large std found for calculated shifts (std_x: {:.1f}, std_y: {:.1f}) px." 
                                        msg+= "Make sure CEN cubes and sat spots fits look good."
                                        print(msg)
                                        pdb.set_trace()
                                        
                                if not use_cen_only:
                                    # APPLY THEM TO OBJ CUBES
                                    y_shifts = np.zeros(n_fr)
                                    x_shifts = np.zeros(n_fr)
                                    mjd_ori = float(header['MJD-OBS'])           
                                    
                                    for zz in range(n_fr):     
                                        ## OLD: linear interpolation based on cen shifts                                                    
                                        y_shifts[zz] = np.interp([mjd_ori+(dits[fi]*zz/n_fr)/(3600*24)],unique_mjd_cen,y_shifts_cen)    
                                        x_shifts[zz] = np.interp([mjd_ori+(dits[fi]*zz/n_fr)/(3600*24)],unique_mjd_cen,x_shifts_cen)                                                       
                                        
                                        ## NEW: "circular" interpolation based on cen shifts
                                        #y_shifts[zz], x_shifts[zz] = circ_interp(cube.shape, y_shifts_cen, x_shifts_cen, 
                                        #                                         pa_cen, pa_sci)
                                        
                                        cube[zz] = frame_shift(cube[zz], y_shifts[zz], x_shifts[zz])                                    
                                    if plot and fn == 0:
                                        plt.show() # show whichever previous plot is in memory
                                        colors = ['k','r','b','y','c','m','g']
                                        # y
                                        plt.plot(range(n_fr),y_shifts,colors[0]+'-', label = 'shifts y (first cube)')
                                        print("True number of CENTER cubes:", true_ncen)
                                        plt.errorbar(range(true_ncen),y_shifts_cen, 
                                                     yerr=y_shifts_cen_err, fmt=colors[cc+1]+'o',label='y cen shifts')
                                        plt.legend()
                                        plt.show()
                                        # x
                                        plt.plot(range(n_fr),x_shifts,colors[0]+'-', label = 'shifts x (first cube)')
                                        plt.errorbar(range(true_ncen),x_shifts_cen, 
                                                     yerr=x_shifts_cen_err, fmt=colors[cc+1]+'o',label='x cen shifts')
                                        plt.legend()
                                        plt.show()
                                        write_fits(outpath+"TMP_test_cube_cen{}_{}.fits".format(labels[fi],rec_met_tmp), cube)                                                     

                            elif "radon" in rec_met_tmp:
                                cube, y_shifts, x_shifts = cube_recenter_radon(cube, full_output=True, verbose=True, 
                                                                               interpolation='lanczos4')                                         
                            elif "speckle" in rec_met_tmp:
                                cube, x_shifts, y_shifts = cube_recenter_via_speckles(cube, cube_ref=None, alignment_iter=5,
                                                                                      gammaval=1, min_spat_freq=0.5, 
                                                                                      max_spat_freq=3,
                                                                                      fwhm=1.2*max_resel, debug=False, 
                                                                                      negative=negative,
                                                                                      recenter_median=False, subframesize=20,
                                                                                      interpolation='bilinear',
                                                                                      save_shifts=False, plot=False)                                                    
                            else:
                                raise ValueError("Centering method not recognized")
                            if fi>0 or not use_cen_only:                                                                     
                                write_fits(outpath+filename+filt+"_2cen.fits", cube, header=header)
                                final_y_shifts.extend(y_shifts.tolist())
                                final_x_shifts.extend(x_shifts.tolist())
                                final_y_shifts_std.extend([np.std(y_shifts)]*len(y_shifts))
                                final_x_shifts_std.extend([np.std(x_shifts)]*len(x_shifts))         
                            # write_fits(outpath+"TMP_final_shifts{}_{}.fits".format(labels[fi],rec_met_tmp[ii]), np.array([final_y_shifts,final_x_shifts]))
                        if "satspots" in rec_met_tmp:
                            write_fits(outpath+"TMP_shifts_cen_y{}_{}_{}.fits".format(labels[fi],filters[ff],rec_met_tmp), y_shifts_cen)   
                            write_fits(outpath+"TMP_shifts_cen_x{}_{}_{}.fits".format(labels[fi],filters[ff],rec_met_tmp), x_shifts_cen)                                
                        if fi>0 or not use_cen_only: 
                            write_fits(outpath+"TMP_shifts_y{}_{}_{}.fits".format(labels[fi],filters[ff],rec_met_tmp), np.array(final_y_shifts))
                            write_fits(outpath+"TMP_shifts_x{}_{}_{}.fits".format(labels[fi],filters[ff],rec_met_tmp), np.array(final_x_shifts))
                            if plot and not use_cen_only:
                                f, (ax1) = plt.subplots(1,1, figsize=(15,10))
                                t0 = np.amin(unique_mjd_cen)
                                ax1.errorbar(#np.arange(1,len(file_list)+1,1./cube.shape[0]),
                                             (mjd_all-t0)*60*24,
                                             final_y_shifts, final_y_shifts_std,
                                             fmt='bo', label='y')
                                ax1.errorbar(#np.arange(1,len(file_list)+1,1./cube.shape[0]),
                                             (mjd_all-t0)*60*24,
                                             final_x_shifts, final_x_shifts_std,
                                             fmt='ro',label='x')
                                if "satspots" in rec_met_tmp:
                                    ax1.errorbar((unique_mjd_cen-t0)/60.,y_shifts_cen,y_shifts_cen_err,
                                                 fmt='co',label='y cen')
                                    ax1.errorbar((unique_mjd_cen-t0)/60.,x_shifts_cen,x_shifts_cen_err,
                                                 fmt='mo',label='x cen')
                                ax1.set_xlabel("Time from start of obs. (min)")
                                plt.legend(loc='best')
                                plt.savefig(outpath+"Shifts_xy{}_{}.pdf".format(labels[fi],rec_met_tmp),bbox_inches='tight', format='pdf')
                                plt.clf()  
                
    
        #******************************* MASTER CUBES ******************************
        if 3 in to_do:
            for ff, filt in enumerate(filters_lab):
                for fi,file_list in enumerate(obj_psf_list):
                    if fi == 0 and use_cen_only:
                        continue
                    elif fi == 2 and not "satspots" in rec_met:
                        msg = "Are you sure not to want to use the satellite spots for centering?"
                        msg += "(If so press 'c' to continue, else 'q' to abort then re-run step 2 after changing the value of 'rec_met' in parameter file)"
                        print(msg)
                        pdb.set_trace()
                        print("Will proceed with {}".format(rec_met))
                        break
                    elif not file_list : break # If file_list is empty, which append when there is no psf/cen then we break.
                   
                    if not isfile(outpath+"1_master_cube{}_{}.fits".format(labels[fi],filters[ff])) or not isfile(outpath+"1_master_derot_angles.fits") or overwrite[2]:
                        if fi!=1 and ff==0: # only SCI and CEN
                            parang_st = []
                            parang_nd = []
                        interp_trans = np.interp(lbdas[ff]*1000, np.array(nd_wavelen), nd_trans[fi]) # file lbdas are in nm
                        for nn, filename in enumerate(file_list):
                            cube, header  = open_fits(outpath+filename+filt+"_2cen", header=True)
                            if nn == 0:
                                master_cube = [] #np.zeros([int(len(file_list)*ndits[fi]),cube.shape[1],cube.shape[2]])
                            try:
                                for jj in range(cube.shape[0]):
                                    master_cube.append(cube[jj])
                                #master_cube[int(nn*ndits[fi]):int((nn+1)*ndits[fi])] = cube
                            except:
                               pdb.set_trace()
                            if fi!=1 and ff==0:
                                parang_st.append(float(header["HIERARCH ESO TEL PARANG START"]))
                                parang_nd_tmp=float(header["HIERARCH ESO TEL PARANG END"])
                                if nn> 0:
                                    if abs(parang_st[-1]-parang_nd_tmp)>180:
                                        sign_tmp=np.sign(parang_st[-1]-parang_nd_tmp)
                                        parang_nd_tmp=parang_nd_tmp+sign_tmp*360
                                parang_nd.append(parang_nd_tmp)
                        master_cube = np.array(master_cube)
                        master_cube = master_cube/interp_trans  
                        if debug:
                            print("transmission correction: ",interp_trans)
                        
                    
                        # IMPORTANT WE NORMALIZE BY DIT
                        write_fits(outpath+"1_master{}_cube_{}.fits".format(labels[fi],filters[ff]), master_cube/dits[fi])
                       
                        if fi!=1 and ff==0:
                            final_derot_angles = [] #np.zeros(int(len(file_list)*ndits[fi]))
                            final_par_angles = [] #np.zeros(int(len(file_list)*ndits[fi]))
                            counter = 0
                            for nn, filename in enumerate(file_list):
                                cube, header  = open_fits(outpath+filename+filt+"_2cen", header=True)
                                nfr_tmp = cube.shape[0]
                                x = parang_st[nn]
                                y = parang_nd[nn]
                                parang = x +(y-x)*(0.5+np.arange(nfr_tmp))/nfr_tmp
#                                if nn> 0:
#                                    if abs(parang[0]-final_par_angles[-1])>180:
#                                        sign_tmp=np.sign(parang[0]-final_par_angles[-1]/360)
#                                        parang=parang+sign_tmp*360
                                final_derot_angles.extend(list(parang + TN + pup_off + ifs_off)) #+ posang[nn] 
                                final_par_angles.extend(list(parang))
                                counter+=nfr_tmp
                            write_fits(outpath+"1_master_derot_angles{}.fits".format(labels[fi]), np.array(final_derot_angles))
                            write_fits(outpath+"1_master_par_angles{}.fits".format(labels[fi]), np.array(final_par_angles))
        
                        if fi!=1:
                            # median-ADI
                            master_cube = open_fits(outpath+"1_master{}_cube_{}.fits".format(labels[fi],filters[ff]))
                            final_derot_angles = open_fits(outpath+"1_master_derot_angles{}.fits".format(labels[fi]))
                            ADI_frame = median_sub(master_cube,final_derot_angles,radius_int=10)
                            write_fits(outpath+"median_ADI1_{}{}.fits".format(labels[fi],filters[ff]), ADI_frame)
                            #master_cube_full = None
                            #cube_full = None
    
    
        #********************** DISTORTION (ANAMORPHISM) ***********************
        if distort_corr:
            dist_lab = "_DistCorr"
        else:
            dist_lab = ""
        if 4 in to_do:
            for fi,file_list in enumerate(obj_psf_list):
                if fi == 0 and use_cen_only:
                    continue
                if fi == 1:
                    dist_lab_tmp = "" # no need for PSF
                elif fi == 2 and not "satspots" in rec_met: # no 2cen files
                    break
                else:
                    dist_lab_tmp = dist_lab
                if not file_list : break # If file_list is empty, which append when there is no psf/cen then we break.

                for ff, filt in enumerate(filters):
                    if not isfile(outpath+"2_master{}_cube_{}{}.fits".format(labels[fi],filters[ff],dist_lab_tmp)) or overwrite[3]:
                        cube, header = open_fits(outpath+"1_master{}_cube_{}.fits".format(labels[fi],filters[ff]), 
                                                 header=True)
                        if distort_corr:
                            cube = _cube_resc_wave(cube, scaling_list=None, ref_xy=None, 
                                                   interpolation='lanczos4', 
                                                   scaling_y=scal_y_distort, 
                                                   scaling_x=scal_x_distort)
                        write_fits(outpath+"2_master{}_cube_{}{}.fits".format(labels[fi],filters[ff],dist_lab_tmp), 
                                   cube, header=header)
                    if fi!=1:
                        # median-ADI
                        master_cube = open_fits(outpath+"2_master{}_cube_{}{}.fits".format(labels[fi],filters[ff],dist_lab_tmp))
                        final_derot_angles = open_fits(outpath+"1_master_derot_angles{}.fits".format(labels[fi]))
                        ADI_frame = median_sub(master_cube,final_derot_angles,radius_int=10)
                        write_fits(outpath+"median_ADI2_{}{}{}.fits".format(labels[fi],filters[ff],dist_lab_tmp), ADI_frame)
                        #cube_full = None
                            
#                    for fi, file_list in enumerate(obj_psf_list):
#                        if fi == 2 or (fi==0 and coro):
#                            break
#                        med_psf = open_fits(outpath+"3_final_{}_med_{}.fits".format(labels2[fi],filt))
#                        if distort_corr:
#                            norm_psf = np.zeros([final_crop_sz_psf,final_crop_sz_psf])
#                            fwhm=np.zeros(n_z)
#                            med_flux = np.zeros(n_z)
#                            med_psf_tmp = np.array([med_psf])
#                            med_psf = _cube_resc_wave(med_psf_tmp, scaling_list=None, ref_xy=None, 
#                                              interpolation='lanczos4', 
#                                              scaling_y=scal_y_distort, 
#                                              scaling_x=scal_x_distort)[0]
##                            med_psf = frame_px_resampling(med_psf, scale=(scal_x_distort, scal_y_distort), 
##                                                      interpolation='lanczos4', verbose=True)
##                            if med_psf.shape[0] > ori_sz or med_psf.shape[1] > ori_sz:                              
##                                med_psf = frame_crop(med_psf,ori_sz,verbose=debug)
#                            norm_psf, med_flux, fwhm = normalize_psf(med_psf, fwhm='fit', size=final_crop_sz_psf, threshold=None, mask_core=None,
#                                                                     model=psf_model, interpolation='lanczos4',
#                                                                     force_odd=True, full_output=True, verbose=debug, debug=False)
#                            fwhm=np.array([fwhm])                                         
#                        else:
#                            if fi == 0:
#                                psf_model_tmp=''
#                            else:
#                                psf_model_tmp='_'+psf_model
#                            norm_psf = open_fits(outpath+"3_final_{}_norm_med_{}{}.fits".format(labels2[fi],filt,psf_model_tmp))
#                            med_flux = open_fits(outpath+"3_final_{}_flux_med_{}{}.fits".format(labels2[fi],filt,psf_model_tmp))
#                            fwhm = open_fits(outpath+"3_final_{}_fwhm_{}{}.fits".format(labels2[fi],filt,psf_model_tmp))
#                                                     
#                        write_fits(outpath+final_medname.format(labels2[fi],dist_lab,filt), med_psf)
#                        write_fits(outpath+"4_final_{}_norm_med{}_{}.fits".format(labels2[fi],dist_lab,filt), norm_psf)
#                        write_fits(outpath+"4_final_{}_flux_med{}_{}.fits".format(labels2[fi],dist_lab,filt), med_flux)
#                        write_fits(outpath+"4_final_{}_fwhm{}_{}.fits".format(labels2[fi],dist_lab,filt), fwhm)
                            

        # ******* FINE RECENTERING BASED ON BKG STAR (IF RELEVANT) ************
        if approx_xy_bkg == 0 or use_cen_only:
            label_cen = ''
        else:
            label_cen = 'bkg_cen'
        if 5 in to_do and not use_cen_only:
            for ff, filt in enumerate(filters_lab):
                if not isfile(outpath+"2{}_master{}_cube_{}{}.fits".format(label_cen,labels[0],filters[ff],dist_lab)) or overwrite[4]:
                    if approx_xy_bkg != 0:
                        master_cube = open_fits(outpath+"2_master{}_cube_{}{}.fits".format(labels[0],filters[ff],dist_lab))
                        derot_angles = open_fits(outpath+"1_master_derot_angles.fits")
                        derot_angles = check_pa_vector(derot_angles)
                        write_fits(outpath+"1_master_derot_angles.fits",derot_angles)
                        # RECENTER BASED ON BKG STAR
                        ## first give good frame
                        if len(obj_psf_list)==3: # ie when CEN cubes are available, use that
                            cen_cube = open_fits(outpath+"2_master{}_cube_{}{}.fits".format(labels[-1],filters[ff],dist_lab))
                            cen_derot = open_fits(outpath+"1_master_derot_angles{}.fits".format(labels[-1]))                  
                        else:
                            cen_cube = open_fits(outpath+"2_master{}_cube_{}{}.fits".format(labels[0],filters[ff],dist_lab))
                            cen_derot = open_fits(outpath+"1_master_derot_angles{}.fits".format(labels[0]))
                            
                        if good_cen_idx is None:
                            good_frame1 = frame_rotate(cen_cube[-1]-cen_cube[0],-cen_derot[-1])
                            good_frame2 = frame_rotate(cen_cube[0]-cen_cube[-1],-cen_derot[0])
                            good_frame = np.median([good_frame1,good_frame2],axis=0)
                        elif isinstance(good_cen_idx,int):
                            derot_angles_cen = open_fits(outpath+"1_master_derot_angles{}.fits".format(labels[-1]))
                            idx_max = np.argmax(np.abs(derot_angles_cen[good_cen_idx]-derot_angles_cen[:]))
                            good_frame = frame_rotate(cen_cube[good_cen_idx]-cen_cube[idx_max], 
                                                      -derot_angles_cen[good_cen_idx])
                        elif isinstance(good_cen_idx,list):
                            good_frame = []
                            derot_angles_cen = open_fits(outpath+"1_master_derot_angles{}.fits".format(labels[-1]))
                            for gg, good_idx in enumerate(good_cen_idx):
                                idx_max = np.argmax(np.abs(derot_angles_cen[good_idx]-derot_angles_cen[:]))
                                good_frame.append(frame_rotate(cen_cube[good_idx]-cen_cube[idx_max], 
                                                               -derot_angles_cen[good_idx]))
                            good_frame = np.median(good_frame,axis=0)
                        else:
                            raise TypeError("good_cen_idx can only be int, list or None")
                        write_fits(outpath+"TMP_good_frame_for_fine_centering.fits", good_frame)
                        if ff ==0:
                            debug = False
                        else:
                            debug=True
                        master_cube, shifts, sunc = cube_recenter_bkg(master_cube, 
                                                        derot_angles, 
                                                        fwhm=1.2*resel[ff], 
                                                        approx_xy_bkg=approx_xy_bkg, #inital_pos, final_pos, 
                                                        fit_type=psf_model,
                                                        snr_thr=snr_thr_bkg,
                                                        verbose=verbose,
                                                        crop_sz=21,
                                                        good_frame=good_frame,
                                                        sigfactor=sigfactor,
                                                        bin_fit=bin_fit, 
                                                        convolve=convolve_bkg, 
                                                        path_debug=outpath,
                                                        full_output=True,
                                                        debug=debug)
                        n_fr = master_cube.shape[0]
                        final_shifts = np.zeros([4,n_fr])
                        final_shifts[1] = shifts[0]
                        final_shifts[2] = shifts[1]
                        for i in range(n_fr):
                            final_shifts[0,i] = np.sqrt(np.power(shifts[0,i],2)+np.power(shifts[1,i],2))
                        final_shifts[3] = sunc
                        if plot or debug:
                            #idx_shifts = badfr_crit_names.index("shifts")
                            # default params
                            thr = 0.4 # arbitrarily set to 0.4 px here (SPHERE specs), i.e. significant flux dilution on neighbouring pixels.
                            err = np.median(sunc)/np.sqrt(2) # from anamorphism uncertainty (0.016px/1''); dominates over plsc unc (~0.001 px). Maire et al.
                            if verbose:
#                                msg = "Conservatively setting uncertainty on star position based on BKG to 0.1px"
#                                msg+= ". This is because the anamorphism uncertainty is ~0.016px/1'' and IRDIS BKG stars must be < 6'' radius."
#                                msg+=" and because PSF centroid uncertainty < 0.05px."
                                cen_y, cen_x = frame_center(master_cube[0])
                                approx_r_bkg = np.sqrt((approx_xy_bkg[0]-cen_x)**2+(approx_xy_bkg[1]-cen_y)**2)
                                msg = "Shift uncertainties calculated from 1) distortion uncertainty "
                                msg+= "(here ~{:.2f} px given separation of BKG); ".format(approx_r_bkg*2e-4)
                                msg+= "2) uncertainty on centroid of BKG star"
                                print(msg)
                            fig, (ax1,ax2,ax3) = plt.subplots(1,3,figsize=(13,3))
                            for i in range(n_fr):
                                if abs(shifts[0,i]) < thr:
                                    col = 'b'
                                else:
                                    col = 'r'
                                ax1.errorbar(i+1, shifts[0,i], err, fmt=col+'o')
                                if abs(shifts[1,i]) < thr:
                                    col = 'b'
                                else:
                                    col = 'r'
                                ax2.errorbar(i+1, shifts[1,i], err, fmt=col+'o')
                                if final_shifts[0,i] < thr:
                                    col = 'b'
                                else:
                                    col = 'r'
                                ax3.errorbar(i+1, final_shifts[0,i], sunc[i], fmt=col+'o')
                            ax1.plot([0,n_fr+1],[thr,thr],'k--')
                            ax1.plot([0,n_fr+1],[-thr,-thr],'k--')
                            ax1.set_xlabel("Index of frame in cube")
                            ax1.set_ylabel("Residual shift along x (px)")
                            ax2.plot([0,n_fr+1],[thr,thr],'k--')
                            ax2.plot([0,n_fr+1],[-thr,-thr],'k--')
                            ax2.set_xlabel("Index of frame in cube")
                            ax2.set_ylabel("Residual shift along y (px)")
                            ax3.plot([0,n_fr+1],[thr,thr],'k--')
                            ax3.set_xlabel("Index of frame in cube")
                            ax3.set_ylabel("Residual shift amplitude (px)")
                            plt.savefig(outpath+"Residual_shifts_bkg_VS_satspots_{}.pdf".format(filters[ff]), bbox_inches='tight', format='pdf')
                        write_fits(outpath+"TMP_shifts_fine_recentering_bkg_{}.fits".format(filters[ff]), final_shifts)
                        # REDO median-ADI
                        ADI_frame = median_sub(master_cube,derot_angles,radius_int=10)
                        write_fits(outpath+"median_ADI3_{}{}_{}.fits".format(filters[ff],dist_lab,label_cen), ADI_frame)
       
                        # CROP
    #                    crop_sz_tmp = final_crop_szs[0]
    #                    master_cube = cube_crop_frames(master_cube,crop_sz_tmp)
                        
                        write_fits(outpath+"2{}_master{}_cube_{}{}.fits".format(label_cen,labels[0],filters[ff],dist_lab), master_cube)
                        #write_fits(outpath+"2{}_master{}_cube_full_{}.fits".format(label_cen,labels[0],filters[ff]), master_cube_full)
                        #master_cube_full = None                  
                
        #********************* PLOTS + TRIM BAD FRAMES OUT ********************
        if 6 in to_do:
            if plot_obs_cond: # PLOT BEFORE  
                # observing conditions
                alphas = [0.3,1] # before and after trimming
                markers_1 = ['o','.','o']
                markers_2 = ['D','d','D']
                markers_3 = ['X','x','X']
                cols =  ['blue','red','blue']
                fig, ((ax1,ax2),(ax3,ax4),(ax5,ax6)) = plt.subplots(3,2,figsize=(40,20))
                ax1b = ax1.twinx()
                ax2b = ax2.twinx()
                ax3b = ax3.twinx()
                ax4b = ax4.twinx()
                
            for fi,file_list in enumerate(obj_psf_list):
                label_cen_tmp = ''
                if fi == 1:
                    dist_lab_tmp = "" # no need for PSF
                else:
                    label_cen_tmp = label_cen
                    dist_lab_tmp = dist_lab
                if fi == 0 and use_cen_only:
                    continue
                elif fi == 2 and not use_cen_only: # no need for CEN, except if no OBJ
                    break
                if not file_list : break # If file_list is empty, which append when there is no psf/cen then we break.
                
                for ff, filt in enumerate(filters):            
                    cube = open_fits(outpath+"2{}_master{}_cube_{}{}.fits".format(label_cen_tmp,labels[fi],filt,dist_lab_tmp))
                    ntot = cube.shape[0]
    
                    # OBSERVATION PARAMS
                    if plot_obs_cond:
                        strehl = np.zeros(ntot)
                        seeing = np.zeros(ntot)
                        tau0 = np.zeros(ntot)
                        UTC = np.zeros(ntot)
                        counter = 0
                        for nn, filename in enumerate(file_list):
                            cube, header  = open_fits(outpath+filename+filt+"_2cen", header=True)
                            nfr_tmp =cube.shape[0]
                            ### Strehl (different header)
                            _, header = open_fits(inpath+template_strehl[fi].format(filt,nn), header=True)
                            strehl[counter:counter+nfr_tmp] = 100*float(header['HIERARCH ESO QC STREHL {}'.format(filters_lab[ff][1:].upper())])
                            _, header = open_fits(outpath+filename+filters_lab[ff]+"_2cen.fits", header=True)
                            seeing[counter:counter+nfr_tmp] = float(header['HIERARCH ESO TEL IA FWHM'])       
                            tau0[counter:counter+nfr_tmp] = 1000*float(header['HIERARCH ESO TEL AMBI TAU0'])
                            UTC[counter:counter+nfr_tmp] = np.linspace(float(header['UTC'])+0.5*dits[fi],float(header['UTC'])+((nfr_tmp+0.5)*dits[fi]),nfr_tmp,endpoint=False)
                            counter+=nfr_tmp
                        if fi != 1 and ff == 0:
                            UTC_0 = UTC[0]
                    if not coro or fi == 1:
                        # first fit on median
                        crop_sz = int(6*1.2*resel[ff])
                        if not crop_sz%2:
                            crop_sz+=1
                        _, _, fwhm = normalize_psf(np.median(cube,axis=0), fwhm='fit', size=crop_sz, threshold=None, mask_core=None,
                                                   model=psf_model, interpolation='lanczos4',
                                                   force_odd=True, full_output=True, verbose=debug, debug=False)
                        if not isfile(outpath+"TMP_fluxes{}_{}.fits".format(labels[fi],filt)) or overwrite[5]:
                            fluxes = np.zeros(ntot)
                            for nn in range(ntot):                            
                                _, fluxes[nn], _ = normalize_psf(cube[nn], fwhm=fwhm, size=crop_sz, threshold=None, mask_core=None,
                                                       model=psf_model, interpolation='lanczos4',
                                                       force_odd=True, full_output=True, verbose=debug, debug=False)
                            write_fits(outpath+"TMP_fluxes{}_{}.fits".format(labels[fi],filt), fluxes)                           
                        else:
                            fluxes = open_fits(outpath+"TMP_fluxes{}_{}.fits".format(labels[fi],filt))
                    else:
                        fwhm = 1.2*resel[ff]
                    if plot_obs_cond:               
                        color = 'tab:{}'.format(cols[ff])
                        if fi != 1:
                            label='{} - Sr'.format(filt)
                            if ff ==0:
                                ax1.set_xlabel('Time from start (s)')
                                ax1.set_ylabel('Strehl ratio (%)')
                        else:
                            label=None
                        ax1.plot(UTC-UTC_0,strehl,cols[ff][0]+markers_1[fi], alpha=alphas[0], label=label)
                        if not coro:
                            color = 'tab:{}'.format(cols[ff])
                            if fi != 1:
                                label = '{} - flux'.format(filt)
                                if ff == 0:
                                
                                    ax1b = ax1.twinx()
                                    ax1b.set_ylabel('Stellar flux (ADUs/s)')
                            else:
                                label=None
                            ax1b.plot(UTC-UTC_0,fluxes,cols[ff][0]+markers_2[fi], alpha=alphas[1], label=label)
                        if ff == 0:    
                            color = 'tab:blue'
                            if fi != 1 :
                                ax3.set_xlabel('Time from start (s)')
                                ax3.set_ylabel('Seeing (arcsec)', color=color)
                            ax3.plot(UTC-UTC_0,seeing,'b'+markers_2[fi], alpha=alphas[0])
                            color = 'tab:red'
                            if fi != 1 :
                                ax3b = ax3.twinx()
                                ax3b.set_ylabel('Coherence time (ms)', color=color)   
                            ax3b.plot(UTC-UTC_0,tau0,'r'+markers_2[fi], alpha=alphas[1])
    
    
    #        if plot:
    #            fig, (ax1) = plt.subplots(1,1,figsize=(15,10))
    #
    #        for ff, filt in enumerate(filters):               
    #            for fi,file_list in enumerate(obj_psf_list):
                    perc = 0 #perc_min[fi]
                    if fi != 1:
                        badfr_critn_tmp = badfr_crit_names
                        badfr_crit_tmp = badfr_crit
                    else:
                        badfr_critn_tmp = badfr_crit_names_psf
                        badfr_crit_tmp = badfr_crit_psf
                    bad_str = "-".join(badfr_critn_tmp)
                    if not isfile(outpath+"3_master{}_cube_clean_{}{}{}.fits".format(labels[fi],filt,dist_lab_tmp,bad_str)) or overwrite[5]:
                        # OBJECT                 
                        if fi != 1:
                            derot_angles = open_fits(outpath+"1_master_derot_angles{}.fits".format(labels[fi]))
                            
                        # Rejection based on pixel statistics
                        if ff == trim_ch or separate_trim==1:
                            
                            final_good_index_list = list(range(cube.shape[0]))
                            if len(bad_fr_idx[fi])>0:
                                final_good_index_list = [final_good_index_list[i] for i in range(cube.shape[0]) if final_good_index_list[i] not in bad_fr_idx[fi]]
                            counter = 0
                            
                            if "stat" in badfr_critn_tmp:
                                idx_stat = badfr_critn_tmp.index("stat")
                                # Default parameters
                                mode = "circle"
                                rad = int(2*fwhm)
                                width = 0
                                if coro and fi != 1:
                                    mode = "annulus"
                                    rad = int(coro_sz+1)
                                    width = int(fwhm*2)
                                top_sigma = 1.0
                                low_sigma=1.0
                                # Update if provided
                                if "mode" in badfr_crit_tmp[idx_stat].keys():
                                    mode = badfr_crit_tmp[idx_stat]["mode"]
                                if "rad" in badfr_crit_tmp[idx_stat].keys():
                                    rad = int(badfr_crit_tmp[idx_stat]["rad"]*fwhm)
                                if "width" in badfr_crit_tmp[idx_stat].keys():
                                    width = int(badfr_crit_tmp[idx_stat]["width"]*fwhm)                             
                                if "thr_top" in badfr_crit_tmp[idx_stat].keys():
                                    top_sigma = badfr_crit_tmp[idx_stat]["thr_top"]
                                if "thr_low" in badfr_crit_tmp[idx_stat].keys():
                                    low_sigma = badfr_crit_tmp[idx_stat]["thr_low"]
                                good_index_list, bad_index_list = cube_detect_badfr_pxstats(cube, mode=mode, in_radius=rad, width=width, 
                                                                                            top_sigma=top_sigma, low_sigma=low_sigma, window=None, 
                                                                                            plot=plot, verbose=debug)
                                final_good_index_list = [idx for idx in list(good_index_list) if idx in final_good_index_list]
                                if 100*len(bad_index_list)/cube.shape[0] > perc:
                                    perc = 100*len(bad_index_list)/cube.shape[0]
                                    print("Percentile updated to {:.1f} based on stat".format(perc))
                                if plot_obs_cond:
                                    val = counter + (2*(ff%2)-1)*0.2
                                    if fi != 1 :
                                        label=filt+'- stat'
                                    else:
                                        label = None
                                    ax5.plot(UTC[good_index_list]-UTC_0, [val]*len(good_index_list), cols[ff][0]+markers_1[fi], label=label)
                                counter+=1
                                
                            if "ell" in badfr_critn_tmp:
                                idx_ell = badfr_critn_tmp.index("ell")
                                # default params
                                roundhi = 0.2
                                roundlo = -0.2
                                crop_sz = 11
                                # Update if provided
                                if "roundhi" in badfr_crit_tmp[idx_ell].keys():
                                    roundhi = badfr_crit_tmp[idx_ell]["roundhi"]
                                if "roundlo" in badfr_crit_tmp[idx_ell].keys():
                                    roundlo = badfr_crit_tmp[idx_ell]["roundlo"]
                                if "crop_sz" in badfr_crit_tmp[idx_ell].keys():
                                    crop_sz = badfr_crit_tmp[idx_ell]["crop_sz"]
                                crop_size = int(crop_sz*fwhm)
                                if not crop_sz%2:
                                    crop_size+=1
                                good_index_list, bad_index_list = cube_detect_badfr_ellipticity(cube, fwhm=fwhm, 
                                                                                                crop_size=crop_size, 
                                                                                                roundlo=roundlo,
                                                                                                roundhi=roundhi, 
                                                                                                plot=plot, verbose=debug)
                                if 100*len(bad_index_list)/cube.shape[0] > perc:
                                    perc = 100*len(bad_index_list)/cube.shape[0]
                                    print("Percentile updated to {:.1f} based on ell".format(perc))                                                                                        
                                final_good_index_list = [idx for idx in list(good_index_list) if idx in final_good_index_list]
                                if plot_obs_cond:
                                    val = counter + (2*(ff%2)-1)*0.2
                                    if fi != 1:
                                        label=filt+'- ell'
                                    else:
                                        label = None
                                    ax5.plot(UTC[good_index_list]-UTC_0, [val]*len(good_index_list), cols[ff][0]+markers_2[fi], label=label)                        
                                counter+=1
                                
                            if "bkg" in badfr_critn_tmp:
                                idx_bkg = badfr_critn_tmp.index("bkg")
                                crop_sz = 21
                                # Update if provided
                                if "crop_sz" in badfr_crit_tmp[idx_bkg].keys():
                                    crop_sz = badfr_crit_tmp[idx_bkg]["crop_sz"]
                                crop_size = int(crop_sz*fwhm)
                                if not crop_sz%2:
                                    crop_size+=1
                                # default params
                                sigma = 3
                                # Update if provided
                                if "thr" in badfr_crit_tmp[idx_bkg].keys():
                                    sigma = badfr_crit_tmp[idx_bkg]["thr"]
                                # infer rough bkg location in each frame
                                if isfile(outpath+"median_ADI2_{}{}{}.fits".format(labels[-1],filters[ff],dist_lab_tmp)):
                                    cen_adi_img = open_fits(outpath+"median_ADI2_{}{}{}.fits".format(labels[-1],filters[ff],
                                                                                                     dist_lab_tmp))
                                else:
                                    cen_adi_img = open_fits(outpath+"median_ADI2_{}{}{}.fits".format(labels[0],filters[ff],
                                                                                                     dist_lab_tmp))
                                med_x, med_y = fit2d_bkg_pos(np.array([cen_adi_img]), 
                                                             np.array([approx_xy_bkg[0]]), 
                                                             np.array([approx_xy_bkg[1]]), 
                                                             fwhm, fit_type=psf_model,
                                                             crop_sz=crop_sz,
                                                             sigfactor=sigfactor)
                                xy_bkg_derot = (med_x,med_y)
                                cy, cx = frame_center(cube[0])
                                center_bkg = (cx, cy)
                                x_bkg, y_bkg = interpolate_bkg_pos(xy_bkg_derot, 
                                                                   center_bkg, 
                                                                   derot_angles)
                                final_x_bkg, final_y_bkg = fit2d_bkg_pos(cube, 
                                                                         x_bkg, 
                                                                         y_bkg, 
                                                                         fwhm, 
                                                                         fit_type=psf_model,
                                                                         crop_sz=crop_sz,
                                                                         sigfactor=sigfactor)
                                # measure bkg star fluxes
                                n_fr, ny, nx = cube.shape
                                flux_bkg = np.zeros(n_fr)
                                crop_sz = int(6*fwhm)
                                if not crop_sz%2:
                                    crop_sz+=1
                                for ii in range(n_fr):
                                    cond1 = np.isnan(final_x_bkg[ii])
                                    cond3 = False
                                    if not cond1:
                                        cond1 = int(final_x_bkg[ii])<crop_sz
                                        cond3 = int(final_x_bkg[ii])>nx-crop_sz
                                    cond2 = np.isnan(final_y_bkg[ii])
                                    cond4 = False
                                    if not cond2:
                                        cond2 = int(final_y_bkg[ii])<crop_sz
                                        cond4 = int(final_y_bkg[ii])>ny-crop_sz
                                    
                                    if cond1 or cond2 or cond3 or cond4:
                                        flux_bkg[ii] = np.nan
                                    else:
                                        subframe = frame_crop(cube[ii], crop_sz,
                                                              cenxy=(int(final_x_bkg[ii]), 
                                                                      int(final_y_bkg[ii])),
                                                                      force=True, verbose=verbose)
                                        subpx_shifts = (final_x_bkg[ii]-int(final_x_bkg[ii]),
                                                        final_y_bkg[ii]-int(final_y_bkg[ii]))
                                        subframe = frame_shift(subframe, subpx_shifts[1],
                                                               subpx_shifts[0])
                                        _, flux_bkg[ii], _ = normalize_psf(subframe, fwhm=fwhm, 
                                                                           full_output=True, 
                                                                           verbose=verbose, debug=debug)
                                # infer outliers
                                med_fbkg = np.nanmedian(flux_bkg)
                                std_fbkg = np.nanstd(flux_bkg)
                                nonan_index_list = [i for i in range(n_fr) if not np.isnan(flux_bkg[i])]
                                good_index_list = [i for i in nonan_index_list if flux_bkg[i] > med_fbkg-sigma*std_fbkg]
                                bad_index_list = [i for i in range(n_fr) if i not in good_index_list]
                                final_good_index_list = [idx for idx in list(good_index_list) if idx in final_good_index_list]
                                if 100*len(bad_index_list)/cube.shape[0] > perc:
                                    perc = 100*len(bad_index_list)/cube.shape[0]
                                    print("Percentile updated to {:.1f} based on bkg".format(perc))
                                if plot_obs_cond:
                                    val = counter + (2*(ff%2)-1)*0.2
                                    if fi!= 1:
                                        label=filt+'- bkg'
                                    else:
                                        label = None
                                    ax5.plot(UTC[good_index_list]-UTC_0, [val]*len(good_index_list), cols[ff][0]+markers_1[fi], label=label)
                                counter+=1        
                                
                            if "shifts" in badfr_critn_tmp:
                                # Note: this only makes sense for bkg-based centering, 
                                # since satspots centering will linearly interpolate CEN cube stellar position 
                                # hence should not identify any outlier.
                                if not isfile(outpath+"TMP_shifts_fine_recentering_bkg_{}.fits".format(filt)):
                                    msg = "File with fine recentering {} does not exist. "
                                    msg+= "Is there a BKG star and have you run step 5?"
                                    fn = outpath+"TMP_shifts_fine_recentering_bkg_{}.fits".format(filt)
                                    raise NameError(msg.format(fn))
                                if rec_met != 'satspots':
                                    raise TypeError("For this bad frame removal criterion to work, only 'CENTER' i.e. satellite spot images must be used")
                                idx_shifts = badfr_critn_tmp.index("shifts")
                                # default params
                                thr = 0.4
                                err = 0.4
                                # Update if provided
                                if "thr" in badfr_crit_tmp[idx_shifts].keys():
                                    thr = badfr_crit_tmp[idx_shifts]["thr"]
                                if "err" in badfr_crit_tmp[idx_shifts].keys():
                                    err = badfr_crit_tmp[idx_shifts]["err"]
                                
                                # LOAD CEN SHIFTS (i.e. expected shift for OBJ CUBES if star perfectly)
                                good_cen_shift_x = open_fits(outpath+"TMP_shifts_cen_x{}_{}_{}.fits".format(labels[0],filters[ff],rec_met))
                                good_cen_shift_y = open_fits(outpath+"TMP_shifts_cen_y{}_{}_{}.fits".format(labels[0],filters[ff],rec_met))
                                if good_cen_idx is None:
                                    good_cen_shift_x = np.median(good_cen_shift_x)
                                    good_cen_shift_y = np.median(good_cen_shift_y)
                                elif isinstance(good_cen_idx,int):
                                    good_cen_shift_x = good_cen_shift_x[good_cen_idx]
                                    good_cen_shift_y = good_cen_shift_y[good_cen_idx]
                                elif isinstance(good_cen_idx,list):
                                    good_cen_shift_x = np.median(good_cen_shift_x[good_cen_idx])
                                    good_cen_shift_y = np.median(good_cen_shift_y[good_cen_idx])                                    
                                else:
                                    raise TypeError("good_cen_idx can only be int or None")
                                # INFER TOTAL CUBE SHIFTS
                                ## Load rough shifts
                                shifts_y = open_fits(outpath+"TMP_shifts_y{}_{}_{}.fits".format(labels[0],filters[ff],rec_met))
                                shifts_x = open_fits(outpath+"TMP_shifts_x{}_{}_{}.fits".format(labels[0],filters[ff],rec_met))
                                err = np.array([err]*len(shifts_y))
                                ## Load fine shifts
                                #if isfile(outpath+"TMP_shifts_fine_recentering_bkg_{}.fits".format(filters[ff])):
                                fine_shifts = open_fits(outpath+"TMP_shifts_fine_recentering_bkg_{}.fits".format(filters[ff]))
                                err = np.sqrt(np.power(err,2)+np.power(fine_shifts[-1],2))
                                # update shifts
                                shifts_x += fine_shifts[1]
                                shifts_y += fine_shifts[2]
                                final_dshifts = np.sqrt(np.power(shifts_x[:]-good_cen_shift_x,2)+np.power(shifts_y[:]-good_cen_shift_y,2))
                                n_fr = final_dshifts.shape[0]
                                write_fits(outpath+"TMP_final_dshifts.fits",final_dshifts)

                                if plot or debug:
                                    fig, ax1 = plt.subplots(1,1,figsize=(4,4))
                                    for i in range(n_fr):
                                        if final_dshifts[i] < thr:
                                            col = 'b'
                                        else:
                                            col = 'r'
                                        ax1.errorbar(i+1, final_dshifts[i], err[i], fmt=col+'o')
                                    ax1.plot([0,n_fr+1],[thr,thr],'k--')
                                    ax1.set_xlabel("Index of frame in cube")
                                    ax1.set_ylabel("Differential shift with respect to mask center (px)")
                                    ax1.set_ylim(-0.1,3)
                                    plt.savefig(outpath+"Residual_shifts_bkg_VS_satspots_{}_badfrrm.pdf".format(filters[ff]), bbox_inches='tight', format='pdf')
                                good_index_list = [i for i in range(n_fr) if (final_dshifts[i] < thr and err[i] < thr)]
                                bad_index_list = [i for i in range(n_fr) if i not in good_index_list]
                                final_good_index_list = [idx for idx in good_index_list if idx in final_good_index_list]
                                if 100*len(bad_index_list)/cube.shape[0] > perc:
                                    perc = 100*len(bad_index_list)/cube.shape[0]
                                    print("Percentile updated to {:.1f} based on shifts > {:.1f} px".format(perc,thr))
                                if plot_obs_cond:
                                    val = counter + (2*(ff%2)-1)*0.2
                                    if fi != 1:
                                        label=filt+'- shifts'
                                    else:
                                        label = None
                                    ax5.plot(UTC[good_index_list]-UTC_0, [val]*len(good_index_list), cols[ff][0]+markers_1[fi], label=label)
                                counter+=1  
                                
                            if "corr" in badfr_critn_tmp:
                                idx_corr = badfr_critn_tmp.index("corr")
                                # default params
                                thr = 0.8
                                perc = 0
                                ref = "median"
                                crop_sz = 6
                                dist = 'pearson'
                                # update if provided
                                if "perc" in badfr_crit_tmp[idx_corr].keys():
                                    perc = max(perc, badfr_crit_tmp[idx_corr]["perc"])
                                if "thr" in badfr_crit_tmp[idx_corr].keys():
                                    thr = badfr_crit_tmp[idx_corr]["thr"]
                                else:
                                    thr = None
                                if "ref" in badfr_crit_tmp[idx_corr].keys():
                                    ref = badfr_crit_tmp[idx_corr]["ref"]
                                if ref== "median":
                                    good_frame = np.median(cube[final_good_index_list],axis=0)
                                else:
                                    good_frame = cube[badfr_crit_tmp[idx_corr]["ref"]]
                                if "crop_sz" in badfr_crit_tmp[idx_corr].keys():
                                    crop_sz = badfr_crit_tmp[idx_corr]["crop_sz"]
                                crop_size = int(crop_sz*fwhm)
                                if not crop_size%2:
                                    crop_size+=1
                                if  crop_size > cube.shape[-1] or crop_size > good_frame.shape[-1] : 
                                    crop_size = max([good_frame.shape[-1],cube.shape[-1]]) - 2
                                if "dist" in badfr_crit_tmp[idx_corr].keys(): 
                                    dist = badfr_crit_tmp[idx_corr]["dist"]
                                
                                good_index_list, bad_index_list = cube_detect_badfr_correlation(cube, good_frame, 
                                                                                                crop_size=crop_size, 
                                                                                                threshold=thr,
                                                                                                dist=dist, 
                                                                                                percentile=perc, 
                                                                                                plot=plot, verbose=debug)
                                if plot:
                                    plt.savefig(outpath+"badfr_corr_plot{}{}.pdf".format(labels[fi],filt),bbox_inches='tight')                                       
                                final_good_index_list = [idx for idx in list(good_index_list) if idx in final_good_index_list]
                                if plot_obs_cond:
                                    val = counter + (2*(ff%2)-1)*0.2
                                    if fi != 1:
                                        label=filt+'- corr'
                                    else:
                                        label = None
                                    ax5.plot(UTC[good_index_list]-UTC_0, [val]*len(good_index_list), cols[ff][0]+markers_3[fi], label=label)                                                                 
                                counter+=1

                                
                        if plot_obs_cond:
                            ax5.set_xlabel('Time from start (s)')
                            ax6.set_xlabel('Time from start (s)')
                            ax6.set_ylabel('Wavelength')
                            color = 'tab:{}'.format(cols[ff])
                            if fi != 1:
                                label='{} - Sr'.format(filt)
                                if ff ==0:
                                    ax2.set_xlabel('Time from start (s)')
                                    ax2.set_ylabel('Strehl ratio (%)')
                            else:
                                label=None
                            ax2.plot(UTC[final_good_index_list]-UTC_0,strehl[final_good_index_list],cols[ff][0]+markers_1[fi], alpha=alphas[0], label=label)
                            if not coro:
                                color = 'tab:{}'.format(cols[ff])
    #                            if ff == 0 and fi ==0:
    #                                ax2b = ax2.twinx()
    #                                ax2b.set_ylabel('Stellar flux (ADUs/s)')
                                if fi != 1:
                                    label = '{} - flux'.format(filt)
                                    if ff == 0:
                                        ax2b = ax2.twinx()
                                        ax2b.set_ylabel('Stellar flux (ADUs/s)')
                                else:
                                    label=None
                                ax2b.plot(UTC[final_good_index_list]-UTC_0,fluxes[final_good_index_list],cols[ff][0]+markers_2[fi], alpha=alphas[1], label=label)
                            if ff == 0:    
                                color = 'tab:blue'
                                if fi != 1:
                                    ax4.set_xlabel('Time from start (s)')
                                    ax4.set_ylabel('Seeing (arcsec)', color=color)
                                ax4.plot(UTC[final_good_index_list]-UTC_0,seeing[final_good_index_list],'b'+markers_2[fi], alpha=alphas[0])
                                color = 'tab:red'
                                if fi != 1:
                                    ax4b = ax4.twinx()
                                    ax4b.set_ylabel('Coherence time (ms)', color=color)
    #                            ax4b = ax4.twinx()
    #                            ax4b.set_ylabel('Coherence time (ms)', color=color)                          
                                ax4b.plot(UTC[final_good_index_list]-UTC_0,tau0[final_good_index_list],'r'+markers_1[fi], alpha=alphas[1])
                                
                            val_fin = lbdas[ff]
                            ax6.plot(UTC[final_good_index_list]-UTC_0, [val_fin]*len(final_good_index_list), cols[ff][0]+markers_1[fi], label='{} - frames kept'.format(filt))
                              
                        cube = cube[final_good_index_list]
                        write_fits(outpath+"3_master{}_cube_clean_{}{}{}.fits".format(labels[fi],filt,dist_lab_tmp,bad_str), cube)
                        if fi != 1:
                            derot_angles = derot_angles[final_good_index_list]
                            write_fits(outpath+"3_master{}_derot_angles_clean_{}{}.fits".format(labels[fi],filt,bad_str), derot_angles)
                    
                                                      
                #for ff, filt in enumerate(filters):
                    #for fi,file_list in enumerate(obj_psf_list):
#                        if fi == 0:
#                            badfr_crit_tmp = badfr_crit_names
#                        elif fi == 1:
#                            badfr_crit_tmp = badfr_crit_names_psf
#                        else:
#                            break
                    #bad_str = "-".join(badfr_crit_tmp)
                    cube_ori = open_fits(outpath+"2{}_master{}_cube_{}{}.fits".format(label_cen_tmp,labels[fi],filt,dist_lab_tmp))
                    cube = open_fits(outpath+"3_master{}_cube_clean_{}{}{}.fits".format(labels[fi],filt,dist_lab_tmp,bad_str))
                    frac_good = cube.shape[0]/cube_ori.shape[0]
                    print("In total we keep {:.1f}% of all frames for {} {} \n".format(100*frac_good,filt,labels[fi]))

            if plot_obs_cond:
                ax1.legend(loc='upper left')
                ax2.legend(loc='upper left')
                ax3.legend(loc='upper left')
                ax4.legend(loc='upper left')
                ax1b.legend(loc='upper right')
                ax2b.legend(loc='upper right')
                ax3b.legend(loc='upper right')
                ax4b.legend(loc='upper right')            
                ax5.legend(loc='best')
                ax6.legend(loc='best')
                plt.savefig(outpath+"Observing_conditions_bef_VS_aft_trim_{}.pdf".format("-".join(badfr_crit_names)),bbox_inches='tight', format='pdf')
                plt.clf()
                                      
            if save_space:
                os.system("rm {}*1bpcorr.fits".format(outpath))                                    

        #************** 7. FINAL PSF + FLUX + FWHM (incl. CROP) ***************              
        if 7 in to_do:
            if len(obj_psf_list)>1:
                idx_psf=1
            else:
                idx_psf=0
            if isinstance(final_crop_szs[idx_psf], (float,int)):
                crop_sz_list = [int(final_crop_szs[idx_psf])]
            elif isinstance(final_crop_szs[idx_psf], list):
                crop_sz_list = final_crop_szs[idx_psf]
            else:
                raise TypeError("final_crop_sz_psf should be either int or list of int")
            for crop_sz in crop_sz_list:
                # PSF ONLY
                for ff, filt in enumerate(filters):
                    if not isfile(outpath+final_psfname+".fits") or overwrite[6]:
                        cube = open_fits(outpath+"3_master{}_cube_clean_{}_DistCorr{}.fits".format(labels[idx_psf],filt,"-".join(badfr_crit_names_psf)))
                        # crop
                        if cube.shape[1] > crop_sz or cube.shape[2] > crop_sz:
                            if crop_sz%2 != cube.shape[1]%2:
                                cube = cube_shift(cube,0.5,0.5)
                                cube = cube[:,1:,1:]
                            cube = cube_crop_frames(cube, crop_sz, verbose=verbose)
                        med_psf = np.median(cube,axis=0)
                        norm_psf, med_flux, fwhm = normalize_psf(med_psf, fwhm='fit', size=None, threshold=None, mask_core=None,
                                                                 model=psf_model, interpolation='lanczos4',
                                                                 force_odd=False, full_output=True, verbose=debug, debug=False)
                        if crop_sz%2: # only save final with VIP conventions, for use in postproc.  
                            write_fits(outpath+final_psfname+"{}.fits".format(filt), med_psf)
                            write_fits(outpath+final_psfname_norm+"{}.fits".format(filt), norm_psf)
                            write_fits(outpath+final_fluxname+"{}.fits".format(filt), np.array([med_flux]))
                            write_fits(outpath+final_fwhmname+"{}.fits".format(filt), np.array([fwhm]))
                        write_fits(outpath+"4_final_psf_med{}_{}{:.0f}.fits".format(filt,psf_model,crop_sz), med_psf)
                        write_fits(outpath+"4_final_psf_med{}_{}_norm{:.0f}.fits".format(filt,psf_model,crop_sz), norm_psf)
                        write_fits(outpath+"4_final_psf_flux_med_{}_{}{:.0f}.fits".format(filt,psf_model,crop_sz), np.array([med_flux]))
                        write_fits(outpath+"4_final_psf_fwhm_{}_{}.fits".format(filt,psf_model), np.array([fwhm]))
                        
                        ntot = cube.shape[0]
                        fluxes = np.zeros(ntot)
                        for nn in range(ntot):
                            _, fluxes[nn], _ = normalize_psf(cube[nn], fwhm=fwhm, size=None, threshold=None, mask_core=None,
                                                             model=psf_model, interpolation='lanczos4',
                                                             force_odd=False, full_output=True, verbose=debug, debug=False)
                        write_fits(outpath+"4_final_psf_fluxes_{}_{}.fits".format(filt,psf_model), fluxes)            

            if save_space:
                os.system("rm {}*2cen.fits".format(outpath))
                                      
                
                
        #********** 8. SUBTRACT SAT SPOTS IF CEN cubes USED as OBJ cubes *********
        if 8 in to_do and use_cen_only:
            diff = int((ori_sz-bp_crop_sz)/2)
            for ff, filt in enumerate(filters):
                fwhm = open_fits(outpath+final_fwhmname+"{}.fits".format(filt))[0]
                psf_norm = open_fits(outpath+final_psfname_norm+"{}.fits".format(filt))
                crop_sz = int(6*fwhm)
                if not crop_sz %2:
                    crop_sz+=1
                y_shifts_cen = np.median(open_fits(outpath+"TMP_shifts_cen_y{}_{}_{}.fits".format(labels[0],filters[ff],rec_met)))
                x_shifts_cen = np.median(open_fits(outpath+"TMP_shifts_cen_x{}_{}_{}.fits".format(labels[0],filters[ff],rec_met)))
                xy_spots_tmp = tuple([(xy_spots[ff][i][0]-diff+x_shifts_cen,
                                       xy_spots[ff][i][1]-diff+y_shifts_cen) for i in range(len(xy_spots[ff]))])
                for tt in range(2): # do it twice for non-trimmed and trimmed
                    if tt == 0:
                        cube = open_fits(outpath+"2{}_master{}_cube_{}{}.fits".format(label_cen,labels[-1],filters[ff],dist_lab))
                    else:
                        cube = open_fits(outpath+"3_master{}_cube_clean_{}{}{}.fits".format(labels[-1],filt,dist_lab,"-".join(badfr_crit_names)))                  
                    cy, cx = frame_center(cube[0])
                    # Fit sat spots as psfs (measure flux)
                    fluxes = np.zeros([cube.shape[0],4])
                    for cc in range(cube.shape[0]):
                        xy_pos = []
                        for ss in range(4):
                            ## find exact position
                            y_tmp, x_tmp = fit_2dmoffat(cube[cc], crop=True, 
                                                        cent=xy_spots_tmp[ss],
                                                        cropsize=crop_sz,
                                                        fwhm=int(fwhm),
                                                        threshold=True,
                                                        sigfactor=6,
                                                        full_output=False)
                            xy_pos.append((x_tmp,y_tmp))
                            sub_array = frame_crop(cube[cc], crop_sz, cenxy=xy_pos[ss])
                            r = np.sqrt((y_tmp-cy)**2+(x_tmp-cx)**2)
                            ## measure flux
                            _, flux_tmp, _ = normalize_psf(sub_array, fwhm=fwhm, size=None, threshold=None, mask_core=None,
                                                                model=psf_model, interpolation='lanczos4',
                                                                force_odd=False, full_output=True, verbose=debug, debug=False)
                            if ss == 0:
                                ann_vals = get_annulus_segments(cube[cc], r-fwhm, 2*fwhm, mode='val')
                                _, ann_med, _ = sigma_clipped_stats(ann_vals, sigma=5)
                            fluxes[cc,ss] = flux_tmp - (ann_med*np.pi*(fwhm/2)**2)
                            cy_tmp, cx_tmp = frame_center(psf_norm)
                            # Subtract scaled norm psf at each position
                            if np.any(psf_norm.shape<cube[cc].shape):
                                psf_tmp = np.zeros_like(cube[cc])
                                psf_tmp[:psf_norm.shape[0],:psf_norm.shape[1]] = psf_norm*fluxes[cc,ss]
                            else:
                                psf_tmp = psf_norm*fluxes[cc,ss]
                            cube[cc] -= frame_shift(psf_tmp, y_tmp-cy_tmp, x_tmp-cx_tmp, border_mode='constant')
                                
                    if debug:
                        write_fits(outpath+"TMP_last_cube_cen-sat_spots.fits",cube[cc])
                        write_fits(outpath+"TMP_fluxes_sat_spots.fits",fluxes)
                        
                    if tt == 0:
                        write_fits(outpath+"2{}_master_cube_{}{}.fits".format(label_cen,filters[ff],dist_lab), cube)
                    else:
                        write_fits(outpath+"3_master_cube_clean_{}{}{}.fits".format(filt,dist_lab,"-".join(badfr_crit_names)), cube)
                                
                        
        #******************** 9. FINAL OBJ CUBE (BIN & CROP IF NECESSARY) ******************
        if 9 in to_do:
            if isinstance(final_crop_szs[0], (float,int)):
                crop_sz_list = [int(final_crop_szs[0])]
            elif isinstance(final_crop_szs[0], list):
                crop_sz_list = final_crop_szs[0]
            else:
                raise TypeError("final_crop_sz_psf should be either int or list of int")
            for cc, crop_sz in enumerate(crop_sz_list):
                # OBJ ONLY
                #for bb, bin_fac in enumerate(bin_fac_list):
                for ff, filt in enumerate(filters):
                    if not isfile(outpath+final_cubename+".fits") or overwrite[7]:
                        cube_notrim = open_fits(outpath+"2{}_master{}_cube_{}{}.fits".format(label_cen,labels[0],filters[ff],dist_lab))
                        cube = open_fits(outpath+"3_master_cube_clean_{}{}{}.fits".format(filt,dist_lab,"-".join(badfr_crit_names)))
                        if use_cen_only:
                            fi_tmp = -1
                        else:
                            fi_tmp=0
                        derot_angles = open_fits(outpath+"3_master{}_derot_angles_clean_{}{}.fits".format(labels[fi_tmp],filt,"-".join(badfr_crit_names)))
                        derot_angles_notrim = open_fits(outpath+"1_master_derot_angles{}.fits".format(labels[fi_tmp]))
                        ntot = cube.shape[0]
                        ntot_notrim = cube_notrim.shape[0]
                        if bin_fac != 1:
                            bin_fac = int(bin_fac)
                            ntot_bin = int(np.ceil(ntot/bin_fac))
                            ntot_bin_notrim = int(np.ceil(ntot_notrim/bin_fac))
                            cube_bin = np.zeros([ntot_bin,cube.shape[1],cube.shape[2]])
                            cube_bin_notrim = np.zeros([ntot_bin_notrim,cube_notrim.shape[1],cube_notrim.shape[2]])
                            derot_angles_bin = np.zeros(ntot_bin)
                            derot_angles_bin_notrim = np.zeros(ntot_bin_notrim)
                            for nn in range(ntot_bin):
                                cube_bin[nn] = np.median(cube[nn*bin_fac:(nn+1)*bin_fac],axis=0)
                                derot_angles_bin[nn] = np.median(derot_angles[nn*bin_fac:(nn+1)*bin_fac])
                            for nn in range(ntot_bin_notrim):
                                cube_bin_notrim [nn] = np.median(cube_notrim[nn*bin_fac:(nn+1)*bin_fac],axis=0)
                                derot_angles_bin_notrim[nn] = np.median(derot_angles_notrim[nn*bin_fac:(nn+1)*bin_fac])
                            cube = cube_bin
                            cube_notrim = cube_bin_notrim
                            derot_angles = derot_angles_bin
                            derot_angles_notrim = derot_angles_bin_notrim
                        if not cc:
                            write_fits(outpath+final_cubename+"_full{}.fits".format(filt), cube)
                        # crop
                        if cube.shape[1] > crop_sz or cube.shape[2] > crop_sz:
                            if crop_sz%2 != cube.shape[1]%2:
                                cube = cube_shift(cube,0.5,0.5)
                                cube = cube[:,1:,1:]
                                cube_notrim = cube_shift(cube_notrim,0.5,0.5)
                                cube_notrim = cube_notrim[:,1:,1:]
                            cube = cube_crop_frames(cube,crop_sz,verbose=verbose)
                            cube_notrim = cube_crop_frames(cube_notrim,crop_sz,verbose=verbose)
                        flux = open_fits(outpath+final_fluxname+"{}.fits".format(filt))
                        if crop_sz%2: # only save final with VIP conventions, for use in postproc.
                            write_fits(outpath+final_cubename+"{}.fits".format(filt), cube)
                            write_fits(outpath+final_cubename_norm+"{}.fits".format(filt), cube/flux)
                            write_fits(outpath+final_anglename+"{}.fits".format(filt), derot_angles)
                        write_fits(outpath+"4_final_cube_all_bin{:.0f}{}_{}_{:.0f}.fits".format(bin_fac,dist_lab,filt, crop_sz), cube_notrim)
                        write_fits(outpath+"4_final_cube_all_bin{:.0f}{}_{}_{:.0f}_norm.fits".format(bin_fac,dist_lab,filt, crop_sz), cube_notrim/flux)
                        write_fits(outpath+"4_final_derot_angles_all_bin{:.0f}_{}.fits".format(bin_fac,filt), derot_angles_notrim)
                        write_fits(outpath+"4_final_cube_bin{:.0f}{}_{}_{:.0f}.fits".format(bin_fac,dist_lab,filt, crop_sz), cube)
                        write_fits(outpath+"4_final_cube_bin{:.0f}{}_{}_{:.0f}_norm.fits".format(bin_fac,dist_lab,filt, crop_sz), cube/flux)
                        write_fits(outpath+"4_final_derot_angles_bin{:.0f}_{}.fits".format(bin_fac,filt), derot_angles)
                        
                        med_psf = np.median(cube,axis=0)
                                        
                    if not coro and not isfile(outpath+"4_final_obj_fluxes_bin{:.0f}{}_{}.fits".format(bin_fac,dist_lab,filt)):
                        
                        if isinstance(final_crop_sz_psf, int) : final_crop_sz_psf = [final_crop_sz_psf]
                        for crop_siz_i in final_crop_sz_psf : 
                            norm_psf, med_flux, fwhm = normalize_psf(med_psf, fwhm='fit', size=crop_siz_i, threshold=None, 
                                                                     mask_core=None, model=psf_model, 
                                                                     interpolation='lanczos4', force_odd=False, full_output=True, 
                                                                     verbose=debug, debug=False)
                                                 
                            write_fits(outpath+"4_final_obj_med{}_{}_{}.fits".format(dist_lab,filt,crop_siz_i), med_psf)
                            write_fits(outpath+"4_final_obj_norm_med{}_{}_{}.fits".format(dist_lab,filt,crop_siz_i), norm_psf)
                            write_fits(outpath+"4_final_obj_flux_med{}_{}_{}.fits".format(dist_lab,filt,crop_siz_i), np.array([med_flux]))
                            write_fits(outpath+"4_final_obj_fwhm{}_{}_{}.fits".format(dist_lab,filt,crop_siz_i), np.array([fwhm]))
                        
                            if crop_siz_i == min(final_crop_sz_psf):
                                ntot = cube.shape[0]
                                fluxes = np.zeros(ntot)
                                for nn in range(ntot):
                                    _, fluxes[nn], _ = normalize_psf(cube[nn], fwhm=fwhm, size=None, threshold=None, mask_core=None,
                                                                     model=psf_model, interpolation='lanczos4',
                                                                     force_odd=False, full_output=True, verbose=debug, debug=False)
                                write_fits(outpath+"4_final_obj_fluxes_bin{:.0f}{}_{}.fits".format(bin_fac,dist_lab,filt), fluxes)

            if save_space:
                os.system("rm {}*3crop.fits".format(outpath))            
                
        #******************* 10. SCALE FACTOR CALCULATION *********************

                
        if 10 in to_do and len(filters)>1 and not separate_trim:
            nfp = 2 # number of free parameters for simplex search
            n_ch = len(filters)
            fluxes = np.zeros(n_ch)
            lbdas_tmp = np.zeros_like(fluxes)
            print("************* 10. FINDING SCALING FACTORS ***************")
            for ff, filt in enumerate(filters):
                fluxes[ff] = open_fits(outpath+final_fluxname+"{}.fits".format(filt))
                lbdas_tmp[ff] = open_fits(outpath+final_fwhmname+"{}.fits".format(filt))
                derot_angles = open_fits(outpath+final_anglename+"{}.fits".format(filt))
                
            n_cubes = len(derot_angles)
            scal_vector = np.zeros([n_cubes,n_ch])
            flux_fac_vec = np.zeros([n_cubes,n_ch])
            resc_cube_res_all = []
            for i in range(n_cubes):
                for ff, filt in enumerate(filters):
                    frame = open_fits(outpath+final_cubename+"{}.fits".format(filt))[i]
                    if ff == 0:
                        master_cube = np.zeros([n_ch,frame.shape[-2],frame.shape[-1]])
                        if i == 0:
                            if isinstance(mask_scal,str):
                                mask_scal = open_fits(mask_scal)
                                ny_m, nx_m = mask_scal.shape
                                ny, nx = frame.shape
                                if ny_m>ny:
                                    if ny_m%2 != ny%2:
                                        mask_scal = frame_shift(mask_scal, 0.5, 0.5)
                                        mask_scal = mask_scal[1:,1:]
                                    mask_scal=frame_crop(mask_scal,ny)
                                elif ny>ny_m:
                                    mask_scal_fin = np.zeros_like(frame)
                                    mask_scal_fin[:ny_m,:nx_m]=mask_scal
                                    mask_scal = frame_shift(mask_scal_fin, 
                                                            (ny-ny_m)/2, 
                                                            (nx-nx_m)/2)
                            else:
                                mask = np.ones_like(frame)
                                if mask_scal[0]:
                                    if mask_scal[1]:
                                        mask_scal = get_annulus_segments(mask, mask_scal[0]/plsc_med, 
                                                                         mask_scal[1]/plsc_med, nsegm=1, theta_init=0,
                                                                         mode="mask")
                                    else:
                                        mask_scal = mask_circle(mask, mask_scal[0]/plsc_med)
                                if debug:
                                    write_fits(outpath+"TMP_mask_scal.fits", mask_scal)
                    master_cube[ff] = frame
                res = find_scal_vector(master_cube, lbdas_tmp, fluxes, 
                                       mask=mask_scal, nfp=nfp, debug=debug)
                scal_vector[i], flux_fac_vec[i] = res

                resc_cube = master_cube.copy()
                for z in range(resc_cube.shape[0]):
                    resc_cube[z]*=flux_fac_vec[i,z]
                resc_cube = _cube_resc_wave(resc_cube, scal_vector[i])
                resc_cube_res = np.zeros([master_cube.shape[0]+1,master_cube.shape[1],master_cube.shape[2]])
                resc_cube_res[:-1] = resc_cube
                resc_cube_res[-1] = resc_cube[-1]-resc_cube[0]
                write_fits(outpath+"TMP_resc_cube_res.fits", resc_cube_res)
                resc_cube_res_all.append(resc_cube_res[-1])
            resc_cube_res_all = np.array(resc_cube_res_all)
            write_fits(outpath+"TMP_resc_cube_res_all.fits", resc_cube_res_all)
            # perform simple SDI
            derot_cube = cube_derotate(resc_cube_res_all, derot_angles)
            sdi_frame = np.median(derot_cube,axis=0)
            write_fits(outpath+"median_SDI.fits", 
                       mask_circle(sdi_frame,coro_sz))
            stim_map = compute_stim_map(derot_cube)
            inv_stim_map = compute_inverse_stim_map(resc_cube_res_all, derot_angles)
            thr = np.percentile(mask_circle(inv_stim_map,coro_sz), 99.9)
            norm_stim_map = stim_map/thr
            stim_maps = np.array([mask_circle(stim_map,coro_sz),
                                  mask_circle(inv_stim_map,coro_sz),
                                  mask_circle(norm_stim_map,coro_sz)])
            write_fits(outpath+"median_SDI_stim.fits", stim_maps)

            final_scal_vector = np.median(scal_vector,axis=0)
            final_flux_fac = np.median(flux_fac_vec,axis=0)
            std_scal_vector = np.std(scal_vector,axis=0)
            std_flux_fac_vector = np.std(flux_fac_vec,axis=0)
            print("original scal guess: ",lbdas_tmp[-1]/lbdas_tmp[:])
            print("original flux fac guess: ",fluxes[-1]/fluxes[:])
            print("final scal result: ",final_scal_vector)
            print("final flux fac result ({:.0f}): ".format(nfp),final_flux_fac)
            print("std scal (from cube to cube): ",std_scal_vector)
            print("std flux fac (from cube to cube): ",std_flux_fac_vector)
            write_fits(outpath+final_scalefac_name, final_scal_vector)
            write_fits(outpath+"final_flux_fac.fits", final_flux_fac)
            write_fits(outpath+"final_scale_fac_std.fits", std_scal_vector)
            write_fits(outpath+"final_flux_fac.fits", std_flux_fac_vector)
  
    return None<|MERGE_RESOLUTION|>--- conflicted
+++ resolved
@@ -31,14 +31,9 @@
 from vip_hci.specfit import find_nearest
 from vip_hci.preproc.rescaling import _cube_resc_wave
 from vip_hci.var import (frame_center, fit_2dmoffat, get_annulus_segments,
-<<<<<<< HEAD
                          mask_circle, frame_filter_lowpass)
 from ..utils import cube_recenter_bkg, fit2d_bkg_pos, interpolate_bkg_pos, set_backend
 
-=======
-                         mask_circle)
-from ..utils import cube_recenter_bkg, fit2d_bkg_pos, interpolate_bkg_pos, set_backend#, circ_interp
->>>>>>> d826f600
 
 from vcal import __path__ as vcal_path
 
@@ -696,10 +691,7 @@
                                                 mjd_tmp_list = [mjd_tmp+i*dit_irdis for i in range(cube_tmp.shape[0])]
                                                 mjd_mean.append(np.mean(mjd_tmp_list))
                                                 mjd_all.extend(mjd_tmp_list)
-<<<<<<< HEAD
                                                 mjd_mean.append(np.mean(mjd_tmp_list))
-=======
->>>>>>> d826f600
                                             m_idx = find_nearest(mjd_mean,mjd_cen[cc])
                                             mjd_all=np.array(mjd_all)
                                             cube_near = open_fits(outpath+file_list[m_idx]+filt+"_1bpcorr.fits")
