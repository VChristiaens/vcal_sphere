--- conflicted
+++ resolved
@@ -31,13 +31,9 @@
 from vip_hci.specfit import find_nearest
 from vip_hci.preproc.rescaling import _cube_resc_wave
 from vip_hci.var import (frame_center, fit_2dmoffat, get_annulus_segments,
-<<<<<<< HEAD
-                         mask_circle)
+                         mask_circle, frame_filter_lowpass)
 from ..utils import cube_recenter_bkg, fit2d_bkg_pos, interpolate_bkg_pos, set_backend
-=======
-                         mask_circle, frame_filter_lowpass)
-from ..utils import cube_recenter_bkg, fit2d_bkg_pos, interpolate_bkg_pos, set_backend, circ_interp
->>>>>>> 74fc857a
+
 
 from vcal import __path__ as vcal_path
 
