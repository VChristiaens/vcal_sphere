--- conflicted
+++ resolved
@@ -407,11 +407,10 @@
                             cube = cube_crop_frames(cube,bp_crop_sz_tmp)
                         
                         cube = cube_fix_badpix_clump(cube, bpm_mask=None, cy=None, cx=None, fwhm=1.2*resel[fi], 
-<<<<<<< HEAD
-                                                     sig=6., protect_mask=0, verbose=full_output,
-=======
+
+                                         
                                                      sig=6., protect_mask=False, verbose=full_output,
->>>>>>> df0fab58
+
                                                      half_res_y=False, max_nit=10, full_output=full_output)
                         if full_output:
                             write_fits(outpath+filename+"_1bpcorr_bpmap.fits", cube[1], header=header) 
