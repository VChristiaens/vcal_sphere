Before running the pipeline, make sure:

<<<<<<< HEAD
1) all raw flats and darks are from the same day in your 'raw' folder! i.e. move all the other ones to a different folder!
2) IFS: raw IFS darks with matching DITs to the FLATS have been manually downloaded - they don't come automatically just by
ticking the box of downloading data with raw calibs! Search for them with the same date but no object name in the archive
3) IFS: the files sorted into flat_list_ifs are from approximately the same day that the science data was taken. If more
than one is present, only keep the one closest in time or from the morning after the observation.
4) nproc has been set to the number of available processors - this will greatly decrease processing time
5) first try basic calibration using default parameters - change them only if you know what you're doing
=======
1) you only keep in your 'raw' folder raw flats and darks from the same morning! I.e. remove all the other ones in different folders!
2) you downloaded manually raw IFS darks with matching DITs to the FLATS - they don't come automatically just by ticking the box of downloading data with raw calibs!
3) first try basic calibration using default parameters (apart from the ones listed in VCAL_QUICKSTART.txt), then change them only if not satisfied with the results.

Refer to VCAL_QUICKSTART.txt for details on the steps to follow.
>>>>>>> 25527fdc
<|MERGE_RESOLUTION|>--- conflicted
+++ resolved
@@ -1,17 +1,7 @@
 Before running the pipeline, make sure:
 
-<<<<<<< HEAD
-1) all raw flats and darks are from the same day in your 'raw' folder! i.e. move all the other ones to a different folder!
-2) IFS: raw IFS darks with matching DITs to the FLATS have been manually downloaded - they don't come automatically just by
-ticking the box of downloading data with raw calibs! Search for them with the same date but no object name in the archive
-3) IFS: the files sorted into flat_list_ifs are from approximately the same day that the science data was taken. If more
-than one is present, only keep the one closest in time or from the morning after the observation.
-4) nproc has been set to the number of available processors - this will greatly decrease processing time
-5) first try basic calibration using default parameters - change them only if you know what you're doing
-=======
 1) you only keep in your 'raw' folder raw flats and darks from the same morning! I.e. remove all the other ones in different folders!
 2) you downloaded manually raw IFS darks with matching DITs to the FLATS - they don't come automatically just by ticking the box of downloading data with raw calibs!
 3) first try basic calibration using default parameters (apart from the ones listed in VCAL_QUICKSTART.txt), then change them only if not satisfied with the results.
 
-Refer to VCAL_QUICKSTART.txt for details on the steps to follow.
->>>>>>> 25527fdc
+Refer to VCAL_QUICKSTART.txt for details on the steps to follow.